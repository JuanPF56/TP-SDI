--- conflicted
+++ resolved
@@ -74,12 +74,8 @@
 	rm -rf ./query/q3/storage/*
 	rm -rf ./query/q4/storage/*
 	rm -rf ./query/q5/storage/*
-<<<<<<< HEAD
 	rm -rf ./resultados/*
-	rm -rf ./gateway/storage/*
-=======
 	sudo rm -rf ./gateway/storage/*
->>>>>>> 16586a32
 
 # Muestra los contenedores activos relacionados
 ps:
@@ -102,7 +98,7 @@
 	rm -rf ./query/q4/storage/*
 	rm -rf ./query/q5/storage/*
 	rm -rf ./resultados/*
-	rm -rf ./gateway/storage/*
+	sudo rm -rf ./gateway/storage/*
 	docker network rm $(NETWORK) 2>/dev/null || true
 
 # Detiene solo los contenedores definidos en el sistema
