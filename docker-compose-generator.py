--- conflicted
+++ resolved
@@ -3,7 +3,6 @@
 import yaml
 
 def generate_compose(filename, short_test=False):
-<<<<<<< HEAD
 
     # Get amount of nodes
     config = configparser.ConfigParser()
@@ -15,9 +14,6 @@
     # TODO: Add rest of node amounts
     jb_credits = config["DEFAULT"].getint("join_batch_credits_nodes", 1)
     jb_ratings = config["DEFAULT"].getint("join_batch_ratings_nodes", 1)
-=======
-    services = {}
->>>>>>> 8c968cc6
 
     services = {}
     
