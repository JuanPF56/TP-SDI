import json
import pika
import time
from configparser import ConfigParser
from dataclasses import asdict
from transformers import pipeline
from common.logger import get_logger
EOS_TYPE = "EOS" 

logger = get_logger("SentimentAnalyzer")


class SentimentAnalyzer:
    def __init__(self, config_path: str = "config.ini"):
        self._load_config(config_path)
        self.sentiment_pipeline = pipeline("sentiment-analysis")
        self._connect_to_rabbitmq()

    def _load_config(self, path: str):
        config = ConfigParser()
        config.read(path)
        self.rabbitmq_host = config["RABBITMQ"]["host"]
        self.source_queue = config["QUEUES"]["movies_clean_queue"]
        self.positive_queue = config["QUEUES"]["positive_movies_queue"]
        self.negative_queue = config["QUEUES"]["negative_movies_queue"]

    def _connect_to_rabbitmq(self):
        for i in range(10):
            try:
                connection = pika.BlockingConnection(pika.ConnectionParameters(self.rabbitmq_host))
                self.channel = connection.channel()
                self.channel.queue_declare(queue=self.source_queue)
                self.channel.queue_declare(queue=self.positive_queue)
                self.channel.queue_declare(queue=self.negative_queue)
                logger.info("Connected to RabbitMQ successfully.")
                return
            except pika.exceptions.AMQPConnectionError as e:
                logger.warning(f"Connection to RabbitMQ failed ({i+1}/10): {e}")
                time.sleep(5)
        logger.error("Failed to connect to RabbitMQ after multiple attempts.")
        raise pika.exceptions.AMQPConnectionError

    def analyze_sentiment(self, text: str) -> str:
        if not text or not text.strip():
            logger.debug("Received empty or whitespace-only text for sentiment analysis.")
            return "neutral"
        
        try:
            result = self.sentiment_pipeline(text, truncation=True)[0]
            label = result["label"].lower()

            if label in {"positive", "negative"}:
<<<<<<< HEAD
                return label
            else:
=======
                logger.debug(f"Sentiment analysis result: {label} for text: {text[:50]}...")
                return label
            else:
                logger.debug(f"Unexpected sentiment label '{label}' for text: {text[:50]}...")
>>>>>>> 79a8e3b5
                return "neutral"
        except Exception as e:
            logger.error(f"Error during sentiment analysis: {e}")
            return "neutral"

    def _mark_eos_received(self, msg_type):
        logger.info(f"Received EOS message of type '{msg_type}'.")
        self.channel.basic_publish(
            exchange='',
            routing_key=self.positive_queue,
            body=b'',
            properties=pika.BasicProperties(type=msg_type)
        )
        self.channel.basic_publish(
            exchange='',
            routing_key=self.negative_queue,
            body=b'',
            properties=pika.BasicProperties(type=msg_type)
        )
        logger.info("Sent EOS message to both queues.")

    def callback(self, ch, method, properties, body):
        try:
            msg_type = properties.type if properties and properties.type else "UNKNOWN"

            if msg_type == EOS_TYPE:
                self._mark_eos_received(msg_type)
                return

            movies_batch = json.loads(body)
            positive_movies = []
            negative_movies = []

            for movie in movies_batch:
                sentiment = self.analyze_sentiment(movie.get("overview"))

                if sentiment == "neutral":
                    logger.debug(f"Ignoring neutral/empty overview for '{movie.get('original_title')}'")
                    continue

                if sentiment == "positive":
                    positive_movies.append(movie)
                elif sentiment == "negative":
                    negative_movies.append(movie)

            if positive_movies:
                self.channel.basic_publish(
                    exchange='',
                    routing_key=self.positive_queue,
                    body=json.dumps(positive_movies)
                )
                logger.debug(f"Sent {len(positive_movies)} positive movies to {self.positive_queue}")

            if negative_movies:
                self.channel.basic_publish(
                    exchange='',
                    routing_key=self.negative_queue,
                    body=json.dumps(negative_movies)
                )
    

            self.channel.basic_ack(delivery_tag=method.delivery_tag)

        except Exception as e:
            logger.error(f"Error processing message: {e}")

    def run(self):
        logger.info("Waiting for clean movies...")
        self.channel.basic_consume(queue=self.source_queue, on_message_callback=self.callback)
        self.channel.start_consuming()


if __name__ == "__main__":
    analyzer = SentimentAnalyzer()
    analyzer.run()<|MERGE_RESOLUTION|>--- conflicted
+++ resolved
@@ -50,15 +50,10 @@
             label = result["label"].lower()
 
             if label in {"positive", "negative"}:
-<<<<<<< HEAD
-                return label
-            else:
-=======
                 logger.debug(f"Sentiment analysis result: {label} for text: {text[:50]}...")
                 return label
             else:
                 logger.debug(f"Unexpected sentiment label '{label}' for text: {text[:50]}...")
->>>>>>> 79a8e3b5
                 return "neutral"
         except Exception as e:
             logger.error(f"Error during sentiment analysis: {e}")
