import json
import os
import pika
import multiprocessing
import signal
from common.duplicate_handler import DuplicateHandler
from common.election_logic import election_logic, recover_node
from common.leader_election import LeaderElector
from common.client_state_manager import ClientManager
from common.eos_handling import handle_eos
from common.master import MasterLogic
from common.mom import RabbitMQProcessor
from common.movies_handler import MoviesHandler

EOS_TYPE = "EOS"
REC_TYPE = "RECOVERY"

class JoinBase:
    def __init__(self, config):
        """
        Initialize the JoinBase class with the given configuration.
        """
        self.config = config

        # Get the environment variables for node ID and nodes to await
        self.node_id = int(os.getenv("NODE_ID", "1"))
        self.eos_to_await = int(os.getenv("NODES_TO_AWAIT", "1"))
        self.nodes_of_type = int(os.getenv("NODES_OF_TYPE", "1"))
        self.node_name = os.getenv("NODE_NAME", "unknown")
        self.recovery_mode = os.path.exists(f"./storage/recovery_mode_{self.node_id}.flag")
        self.stopped = False
        self.first_run = True

        # Get the clean batch queue name from the config
        self.clean_batch_queue = self.config["DEFAULT"].get(
            "input_queue", "input_queue"
        )
        self.input_queue = (
            self.config["DEFAULT"].get("input_queue", "input_queue")
            + "_node_"
            + str(self.node_id)
        )
        self.output_queue = self.config["DEFAULT"].get("output_queue", "output_queue")

        # Initialize the RabbitMQProcessor
        self.rabbitmq_processor = RabbitMQProcessor(
            config, self.input_queue, self.output_queue
        )
        if not self.rabbitmq_processor.connect():
            self.log_error("Error connecting to RabbitMQ. Exiting...")
            return

        # Create a movie handler process to receive the movies tables
        self.manager = multiprocessing.Manager()
        self.movies_handler_ready = self.manager.Event()
        self.master_logic_started_event = self.manager.Event()

        self.client_manager = ClientManager(
            self.input_queue,
            manager=self.manager,
            nodes_to_await=self.eos_to_await,
        )
        
        self.movies_handler = MoviesHandler(
            config=self.config,
            manager=self.manager,
            ready_event=self.movies_handler_ready,
            node_id=self.node_id,
            node_name=self.node_name,
            year_nodes_to_await=int(os.getenv("YEAR_NODES_TO_AWAIT", "1")),
            is_leader=self.is_leader,
        )
        shard_mapping_str = os.getenv("SHARD_MAPPING", "")
        shard_mapping = {}
        if shard_mapping_str:
            for mapping in shard_mapping_str.split(","):
                node_name, range_str = mapping.split(":")
                start, end = range_str.split("-")
                shard_mapping[node_name] = (int(start), int(end))


        self.master_logic = MasterLogic(
            config=self.config,
            manager=self.manager,
            node_id=self.node_id,
            nodes_of_type=self.nodes_of_type,
            clean_queues=self.clean_batch_queue,
            client_manager=self.client_manager,
            started_event=self.master_logic_started_event,
            movies_handler=self.movies_handler,
            sharded=True,  # Enable sharding for join nodes
            shard_mapping=shard_mapping

        )
        self.master_logic.start()

        self.duplicate_handler = DuplicateHandler()

        self.election_port = int(os.getenv("ELECTION_PORT", 9001))
        self.peers = os.getenv("PEERS", "")  # del estilo: "filter_cleanup_1:9001,filter_cleanup_2:9002"
        self.node_name = os.getenv("NODE_NAME")
        
        self.elector = None

        # Register signal handler for SIGTERM signal
        signal.signal(signal.SIGTERM, self.__handleSigterm)

    def __handleSigterm(self, signum, frame):
        self.log_info("SIGTERM signal received. Closing connection...")
        try:
            self._close_connection()
        except Exception as e:
            self.log_info(f"Error closing connection: {e}")

    def _election_logic(self, leader_id):
        election_logic(
            self,
            leader_id=leader_id
        )

    def is_leader(self):
        """
        Check if the current node is the leader.
        """
        return self.master_logic.is_leader()
    
    def process(self):
        # Start the process to receive the movies table
        self.movies_handler.start()

        if self.recovery_mode:
            recover_node(self, self.clean_batch_queue)
        else:
            self.elector = LeaderElector(self.node_id, self.peers, self.election_port, 
                                     self._election_logic)
            self.elector.start_election()
        
        # Start the loop to receive the batches
        self.receive_batch()

    def receive_batch(self):
        """
        Start the process to receive batches from the input queue.
        This method will wait for the movies table to be ready before
        starting to consume messages.
        """
        try:
            # Wait for the movies table to be ready
            # self.movies_handler_ready.wait()

            self.log_info(
                "Movies table is ready for at least 1 client. Starting to receive batches..."
            )

            self.rabbitmq_processor.consume(self.process_batch)
        except KeyboardInterrupt:
            self.log_info("Shutting down gracefully...")
        except Exception as e:
            self.log_error(f"Error during consumption: {e}")
        finally:
            self._close_connection()

    def _close_connection(self):
        if not self.stopped:
            self.log_info("Closing RabbitMQ connection...")
            self.rabbitmq_processor.stop_consuming()
            self.rabbitmq_processor.close()
            self.log_info("Connection closed.")
            os.kill(self.movies_handler.pid, signal.SIGINT)
            self.movies_handler.join()
            os.kill(self.master_logic.pid, signal.SIGINT)
            self.master_logic.join()
            #self.manager.shutdown()
            self.stopped = True

    def _handle_eos(self, queue_name, body, method, headers):
        self.log_debug(f"Received EOS from {queue_name}")
        queue = queue_name.split("_node_")[0]
        self.client_manager.handle_eos(
            body,
            self.node_id,
            queue,
            queue,
            headers,
            self.rabbitmq_processor,
            target_queues=self.output_queue,
        )

    def _free_resources(self, client_id):
        if self.client_manager.has_received_all_eos(client_id, self.clean_batch_queue):            
            self.client_manager.remove_client(client_id)
            self.movies_handler.remove_movies_table(client_id)

    def process_batch(self, ch, method, properties, body, input_queue):
        """
        Process the incoming batch of messages.
        This method handles the end-of-stream (EOS) messages and performs the join operation.
        The join operation is defined in the perform_join method, which should be overridden
        by subclasses.
        """
        try:
            msg_type = properties.type if properties and properties.type else "UNKNOWN"

            headers = getattr(properties, "headers", {}) or {}
            current_client_id = headers.get("client_id")
            message_id = headers.get("message_id")
<<<<<<< HEAD

            if msg_type == EOS_TYPE:
                self._handle_eos(input_queue, body, method, headers)
                return
            
            if msg_type == REC_TYPE:
                if self.elector is None:
                    self.elector = LeaderElector(self.node_id, self.peers, self.election_port, 
                                     self._election_logic)
                    self.elector.start_election()
                return
            
=======
            sub_id = headers.get("sub_id")
            expected = headers.get("expected")
            message_key = f"{message_id}:{sub_id}/{expected}"

>>>>>>> 998ff697
            if not current_client_id:
                self.log_error("Missing client_id in headers")
                return
            
            if message_key is None:
                self.log_error("Missing message_id in headers")
                return

            if self.duplicate_handler.is_duplicate(current_client_id, input_queue, message_key):
                self.log_info(f"Current LRU cache: {self.duplicate_handler.get_caches()}")
                self.log_info(f"Duplicate message detected: {message_key} for client {current_client_id}. Acknowledging without processing.")
                return

            # Load the data from the incoming message
            try:
                decoded = json.loads(body)
                if isinstance(decoded, list):
                    self.log_debug(f"Received list: {decoded}")
                    data = decoded
                elif isinstance(decoded, dict):
                    self.log_debug(f"Received dict: {decoded}")
                    data = [decoded]
                else:
                    self.log_warning(f"Unexpected JSON format: {decoded}")
                    return
            except json.JSONDecodeError as e:
                self.log_error(f"Error decoding JSON: {e}")
                return

            if not self.movies_handler.client_ready(current_client_id):
                # Put the message back to the queue for other nodes
                self.log_debug(
                    f"Movies table not ready for: client {current_client_id},"
                    + f"Publishing to input queue {input_queue}."
                )
                self.rabbitmq_processor.publish(
                    target=input_queue,
                    message=decoded,
                    msg_type=msg_type,
                    headers=headers,
                )
            else:
                self.log_debug(
                    f"Movies table ready for client {current_client_id},"
                    + "Processing batch..."
                )

                # Get the movies table for the client
                movies_table = self.movies_handler.get_movies_table(current_client_id)

                if not movies_table:
                    self.log_debug(
                        f"Movies table is empty for client {current_client_id},"
                    )
                    return

                # Build a set of movie IDs for fast lookup
                movies_by_id = {movie["id"]: movie for movie in movies_table}
              
                joined_data = self.perform_join(data, movies_by_id)


                if not joined_data:
                    self.log_debug("No matching movies found in the movies table.")
                else:
                    self.rabbitmq_processor.publish(
                        target=self.output_queue,
                        message=joined_data,
                        msg_type=msg_type,
                        headers=headers,
                    )
                self.duplicate_handler.add(current_client_id, input_queue, message_key)
        except pika.exceptions.StreamLostError as e:
            self.log_info(f"Stream lost, reconnecting: {e}")
            self.rabbitmq_processor.reconnect_and_restart(self.process_batch)
        except Exception as e:
            self.log_error(f"[ERROR] Unexpected error in process_batch: {e}")
        finally:
            self.rabbitmq_processor.acknowledge(method)

    def perform_join(self, data, movies_by_id):
        """
        Perform the join operation between the incoming data and the movies table.
        This method should be overridden by subclasses to implement specific join logic.
        """
        raise NotImplementedError("Subclasses must implement this method")

    def log_info(self, message):
        raise NotImplementedError("Subclasses must implement this method")

    def log_error(self, message):
        raise NotImplementedError("Subclasses must implement this method")

    def log_debug(self, message):
        raise NotImplementedError("Subclasses must implement this method")

    def log_warning(self, message):
        raise NotImplementedError("Subclasses must implement this method")<|MERGE_RESOLUTION|>--- conflicted
+++ resolved
@@ -204,7 +204,9 @@
             headers = getattr(properties, "headers", {}) or {}
             current_client_id = headers.get("client_id")
             message_id = headers.get("message_id")
-<<<<<<< HEAD
+            sub_id = headers.get("sub_id")
+            expected = headers.get("expected")
+            message_key = f"{message_id}:{sub_id}/{expected}"
 
             if msg_type == EOS_TYPE:
                 self._handle_eos(input_queue, body, method, headers)
@@ -216,13 +218,7 @@
                                      self._election_logic)
                     self.elector.start_election()
                 return
-            
-=======
-            sub_id = headers.get("sub_id")
-            expected = headers.get("expected")
-            message_key = f"{message_id}:{sub_id}/{expected}"
-
->>>>>>> 998ff697
+
             if not current_client_id:
                 self.log_error("Missing client_id in headers")
                 return
