--- conflicted
+++ resolved
@@ -1,17 +1,8 @@
 [DEFAULT]
 
-<<<<<<< HEAD
-cleanup_filter_nodes = 1
-production_filter_nodes = 1
-year_filter_nodes = 1
-sentiment_analyzer_nodes = 1
-join_credits_nodes = 1
-join_ratings_nodes = 1
-=======
 cleanup_filter_nodes = 4
 production_filter_nodes = 2
 year_filter_nodes = 2
 sentiment_analyzer_nodes = 4
 join_credits_nodes = 3
-join_ratings_nodes = 3
->>>>>>> 44f618a4
+join_ratings_nodes = 3