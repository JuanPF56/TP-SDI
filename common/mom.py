import pika
import json
import time

from common.logger import get_logger
logger = get_logger("RabbitMQProcessor")

RETRIES = 10
RETRY_DELAY = 3  # seconds
HEARTBEAT = 600
CONNECTION_TIMEOUT = 300

class RabbitMQProcessor:
    def __init__(self, config, source_queues, target_queues, rabbitmq_host="rabbitmq",
                 source_exchange=None, target_exchange=None):
        """
        Initializes the RabbitMQProcessor with the given configuration and queues.
        :param config: Configuration object containing RabbitMQ settings.
        :param source_queues: List of source queues to consume messages from.
        :param target_queues: List of target queues to publish messages to.
        :param rabbitmq_host: Hostname of the RabbitMQ server.
        :param source_exchange: Name of the source exchange to bind queues to.
        :param target_exchange: Name of the target exchange to publish messages to.
        """
        self.config = config
        self.source_queues = source_queues if isinstance(source_queues, list) else [source_queues]
        self.target_queues = target_queues 
        self.source_exchange = source_exchange
        self.target_exchange = target_exchange
        self.rabbitmq_host = rabbitmq_host
        self.connection = None
        self.channel = None

    def connect(self):
        """
        Stablishes a connection to RabbitMQ with retry logic.
        Retries the connection up to a specified number of times with exponential backoff.
        If the connection fails after all retries, it logs an error and returns False.
        """
        delay = RETRY_DELAY
        for attempt in range(1, RETRIES + 1):
            try:
                logger.info(f"Connecting to RabbitMQ in {self.rabbitmq_host} (attempt {attempt}/{RETRIES})")
                self.connection = pika.BlockingConnection(pika.ConnectionParameters(
                    host=self.rabbitmq_host,
                    heartbeat=HEARTBEAT,
                    blocked_connection_timeout=CONNECTION_TIMEOUT
                ))
                self.channel = self.connection.channel()

                logger.info("Successfully connected to RabbitMQ.")

                for queue in self.source_queues:
                    self.channel.queue_declare(queue=queue)

                # Handle target_queues being a single item, list, or dict
                if isinstance(self.target_queues, str):
                    self.channel.queue_declare(queue=self.target_queues)
                elif isinstance(self.target_queues, list):
                    for queue in self.target_queues:
                        self.channel.queue_declare(queue=queue)
                elif isinstance(self.target_queues, dict):
                    for target in self.target_queues.values():
                        if isinstance(target, list):
                            for queue in target:
                                self.channel.queue_declare(queue=queue)
                        else:
                            self.channel.queue_declare(queue=target)

                # Handle source_exchange and target_exchange if provided
                if self.source_exchange:
                    self.channel.exchange_declare(exchange=self.source_exchange, exchange_type='fanout')
                    # Declare a random exclusive queue for the source exchange
                    result = self.channel.queue_declare(queue='', exclusive=True)
                    queue_name = result.method.queue
                    self.channel.queue_bind(exchange=self.source_exchange, queue=queue_name)
                    # Add the queue to the source_queues for consumption
                    self.source_queues.append(queue_name)
                
                if self.target_exchange:
                    self.channel.exchange_declare(exchange=self.target_exchange, exchange_type='fanout')                       
                
                return True

            except pika.exceptions.AMQPConnectionError as e:
                logger.warning(f"RabbitMQ connection failed (attempt {attempt}/{RETRIES}): {e}")
                time.sleep(delay)
                delay *= 2  # Exponential backoff

            except Exception as e:
                logger.error(f"Unexpected error while connecting to RabbitMQ: {e}")
                return False

        logger.error(f"Failed to connect to RabbitMQ after {RETRIES} attempts.")
        return False

    def consume(self, callback):
        """
        Starts consuming messages from the specified source queues.
        """
        logger.info("Iniciando el consumo de mensajes...")
        self.channel.basic_qos(prefetch_count=5)
        for queue in self.source_queues:
            # Create a closure that properly captures the queue variable
            def create_callback_wrapper(queue_name):
                def wrapped_callback(ch, method, properties, body):
                    callback(ch, method, properties, body, queue_name)
                return wrapped_callback
            
            # Use the wrapper factory to create a callback with the correct queue captured
            self.channel.basic_consume(
                queue=queue,
                on_message_callback=create_callback_wrapper(queue),
                auto_ack=False
            )

        logger.info("Esperando mensajes...")
        self.channel.start_consuming()
        
<<<<<<< HEAD
    def publish(self, target, message, msg_type=None, exchange=False):
        """
        Publishes a message to the specified target.
        """        
        logger.debug(f"Publicando mensaje en: {target}, tipo: {msg_type}", extra={"payload": message})
=======
    def publish(self, queue, message, msg_type=None):
        """Publica un mensaje en la cola especificada."""
>>>>>>> fc5a9853
        self.channel.basic_publish(
            exchange=target if exchange else '',
            routing_key=target if not exchange else '',
            body=json.dumps(message),
            properties=pika.BasicProperties(type=msg_type)
        )
        logger.debug(f"Mensaje enviado a: {target}, tipo: {msg_type}")

    def stop_consuming(self):
        """
        Detiene el consumo de mensajes.
        """
        if self.channel:
            self.channel.stop_consuming()
            logger.info("Detenido el consumo de mensajes.")

    def acknowledge(self, method):
        """
        Reconoce el mensaje procesado.
        """
        if method:
            self.channel.basic_ack(delivery_tag=method.delivery_tag)
            logger.debug("Mensaje reconocido.")
        else:
            logger.warning("No se pudo reconocer el mensaje, método no válido.")

    def close(self):
        """
        Cierra la conexión de RabbitMQ.
        """
        if self.connection and self.connection.is_open:
            self.channel.close()
            self.connection.close()
            logger.info("Conexión cerrada con RabbitMQ.")

    def reconnect_and_restart(self, callback):
        """Reconecta y reinicia el procesamiento de mensajes."""
        try:
            if self.connection and not self.connection.is_closed:
                self.connection.close()
        except Exception as e:
            logger.warning(f"Error al cerrar la conexión: {e}")
        self.connect()
        self.consume(callback)<|MERGE_RESOLUTION|>--- conflicted
+++ resolved
@@ -117,16 +117,11 @@
         logger.info("Esperando mensajes...")
         self.channel.start_consuming()
         
-<<<<<<< HEAD
     def publish(self, target, message, msg_type=None, exchange=False):
         """
         Publishes a message to the specified target.
         """        
         logger.debug(f"Publicando mensaje en: {target}, tipo: {msg_type}", extra={"payload": message})
-=======
-    def publish(self, queue, message, msg_type=None):
-        """Publica un mensaje en la cola especificada."""
->>>>>>> fc5a9853
         self.channel.basic_publish(
             exchange=target if exchange else '',
             routing_key=target if not exchange else '',
