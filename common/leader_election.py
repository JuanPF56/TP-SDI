import logging
import socket
import threading
import time
import random

<<<<<<< HEAD
#logging.basicConfig(level=logging.INFO)
logger = logging.getLogger("LeaderElector")
=======
from common.logger import get_logger

logging.basicConfig(level=logging.INFO)
logger = get_logger("LeaderElector")

>>>>>>> 4f59e0c6

class LeaderElector:
    def __init__(self, node_id, peers, election_port=9000,
                 election_logic: callable = None):
        """
        node_id: int, unique id of this node (higher wins)
        peers: dict of {node_id: (ip, port)} for all other nodes
        election_port: port number to listen/send election messages
        """
        self.node_id = node_id
        self.peers = self._parse_peers(peers)
        self.election_port = election_port
        self.election_logic = election_logic

        self.election_in_progress = False
        self.highest_seen_id = (
            self.node_id
        )  # track highest ID seen in election messages
        self.leader_id = None
        self.alive_received = False  # Track if we received ALIVE responses

        # Heartbeat mechanism
        self.heartbeat_interval = 3  # Send heartbeat every 3 seconds
        self.heartbeat_timeout = 10  # Consider node dead after 10 seconds
        self.last_heartbeat_received = {}  # Track last heartbeat from each peer
        self.heartbeat_running = False

        # Track if we've attempted initial election
        self.initial_election_attempted = False

        # Track failed nodes that we've detected
        self.failed_nodes = set()  # Keep track of nodes we've detected as failed

        self.sock = socket.socket(socket.AF_INET, socket.SOCK_DGRAM)
        self.sock.bind(("0.0.0.0", self.election_port))

        self.listener_thread = threading.Thread(target=self.listen)
        self.listener_thread.daemon = True
        self.listener_thread.start()

        # Initialize heartbeat tracking for all peers
        current_time = time.time()
        for peer_id in self.peers.keys():
            self.last_heartbeat_received[peer_id] = current_time

        # Start heartbeat mechanism first
        self.start_heartbeat()

        # Add startup delay to prevent simultaneous elections, then force initial election
        startup_delay = 10
        logger.info(
            f"[Node {self.node_id}] Waiting {startup_delay:.1f}s before starting initial election"
        )

        def delayed_startup():
            time.sleep(startup_delay)
            if not self.initial_election_attempted:
                logger.info(
                    f"[Node {self.node_id}] Starting initial election after startup delay"
                )
                self.initial_election_attempted = True
                self.start_election()

        threading.Thread(target=delayed_startup, daemon=True).start()

    def _parse_peers(self, peers_str):
        """
        Convert peers string like "filter_cleanup_1:9001,filter_cleanup_2:9002"
        into dict {1: ("filter_cleanup_1", 9001), 2: ("filter_cleanup_2", 9002)}
        Use container names instead of 127.0.0.1 for Docker networking
        """
        peers = {}
        for item in peers_str.split(","):
            name, port = item.split(":")
            node_id = int(name.split("_")[-1])
            peers[node_id] = (name, int(port))
        return peers

    def listen(self):
        logger.info(
            f"[Node {self.node_id}] Listening for election messages on port {self.election_port}"
        )
        while True:
            try:
                data, addr = self.sock.recvfrom(1024)
                message = data.decode()
                self.handle_message(message, addr)
            except Exception as e:
                logger.error(f"Error receiving message: {e}")

    def handle_message(self, message, addr):
        parts = message.split()
        if len(parts) < 2:
            logger.warning(f"Malformed message: {message}")
            return

        cmd = parts[0]
        sender_id = int(parts[1])

        if cmd == "ELECTION":
            self.handle_election_message(sender_id)
        elif cmd == "ALIVE":
            self.handle_alive_message(sender_id)
        elif cmd == "COORDINATOR":
            self.handle_coordinator_message(sender_id)
        elif cmd == "HEARTBEAT":
            self.handle_heartbeat_message(sender_id)
        else:
            logger.warning(f"Unknown command: {cmd}")

    def handle_election_message(self, sender_id):
        logger.info(f"[Node {self.node_id}] Received ELECTION from {sender_id}")

        # Always respond with ALIVE if sender has lower ID
        if sender_id < self.node_id:
            logger.info(f"[Node {self.node_id}] Sending ALIVE to lower ID {sender_id}")
            self.send_message("ALIVE", sender_id)

            # Only start election if we don't have a current leader and aren't already in election
            if not self.election_in_progress and self.leader_id is None:
                logger.info(
                    f"[Node {self.node_id}] Starting election due to message from lower ID"
                )
                self.start_election()
            elif self.leader_id is not None:
                logger.info(
                    f"[Node {self.node_id}] Not starting election - current leader is {self.leader_id}"
                )
            return

        # If sender has higher ID, step back and let them handle it
        if sender_id > self.node_id:
            logger.info(
                f"[Node {self.node_id}] Higher ID {sender_id} started election, stepping back"
            )
            self.election_in_progress = False
            return

        # If sender has same ID (shouldn't happen but handle gracefully)
        if sender_id == self.node_id:
            logger.warning(
                f"[Node {self.node_id}] Received ELECTION from same ID - ignoring"
            )
            return

    def handle_alive_message(self, sender_id):
        logger.info(f"[Node {self.node_id}] Received ALIVE from {sender_id}")
        # If we get ALIVE, another node with higher ID is alive, so we wait
        # Don't immediately stop election - let the timeout handle it
        self.alive_received = True
        logger.info(
            f"[Node {self.node_id}] Marking alive_received=True, waiting for higher node to become leader"
        )

    def handle_coordinator_message(self, sender_id):
        logger.info(
            f"[Node {self.node_id}] Received COORDINATOR: New leader is {sender_id}"
        )

        # Validate that the sender should actually be the leader
        if self._validate_leader(sender_id):
            old_leader = self.leader_id
            self.leader_id = sender_id
            self.election_in_progress = False
            self.highest_seen_id = max(self.highest_seen_id, sender_id)

<<<<<<< HEAD
            # If election logic is provided, call it with the new leader ID
            if self.election_logic:
                logger.info(f"[Node {self.node_id}] Calling election logic with leader ID {self.leader_id}")
                self.election_logic(self.leader_id)
            
=======
>>>>>>> 4f59e0c6
            # Log leader change for debugging
            if old_leader != sender_id:
                logger.info(
                    f"[Node {self.node_id}] Leader changed from {old_leader} to {sender_id}"
                )
        else:
            logger.warning(
                f"[Node {self.node_id}] Rejecting invalid leader {sender_id}"
            )
            # Start a new election if we reject the leader
            if not self.election_in_progress:
                self.start_election()

    def handle_heartbeat_message(self, sender_id):
        """
        Handle heartbeat messages from other nodes.
        """
        current_time = time.time()
        self.last_heartbeat_received[sender_id] = current_time

        # If we receive a heartbeat from a node we thought was failed, remove it from failed set
        if sender_id in self.failed_nodes:
            logger.info(
                f"[Node {self.node_id}] Node {sender_id} is back online, removing from failed set"
            )
            self.failed_nodes.discard(sender_id)

        # Don't log every heartbeat to avoid spam - only log occasionally
        if int(current_time) % 10 == 0:  # Log every ~10 seconds
            logger.debug(f"[Node {self.node_id}] Heartbeat from {sender_id}")

    def start_heartbeat(self):
        """
        Start the heartbeat mechanism.
        """
        if self.heartbeat_running:
            return

        self.heartbeat_running = True
        logger.info(f"[Node {self.node_id}] Starting heartbeat mechanism")

        # Start heartbeat sender thread
        heartbeat_sender_thread = threading.Thread(target=self._heartbeat_sender)
        heartbeat_sender_thread.daemon = True
        heartbeat_sender_thread.start()

        # Start heartbeat monitor thread
        heartbeat_monitor_thread = threading.Thread(target=self._heartbeat_monitor)
        heartbeat_monitor_thread.daemon = True
        heartbeat_monitor_thread.start()

    def _heartbeat_sender(self):
        """
        Periodically send heartbeat messages to all peers.
        """
        while self.heartbeat_running:
            try:
                # Send heartbeat to all peers
                for peer_id in self.peers.keys():
                    self.send_message("HEARTBEAT", peer_id)

                time.sleep(self.heartbeat_interval)
            except Exception as e:
                logger.error(f"[Node {self.node_id}] Error in heartbeat sender: {e}")
                time.sleep(1)

    def _heartbeat_monitor(self):
        """
        Monitor heartbeats from other nodes and detect failures.
        """
        while self.heartbeat_running:
            try:
                current_time = time.time()
                failed_nodes = []

                for peer_id, last_heartbeat in self.last_heartbeat_received.items():
                    time_since_heartbeat = current_time - last_heartbeat

                    if time_since_heartbeat > self.heartbeat_timeout:
                        failed_nodes.append(peer_id)

                # Handle failed nodes
                for failed_node in failed_nodes:
                    self._handle_node_failure(failed_node)
                    # Reset heartbeat timer to avoid repeated failure detection
                    self.last_heartbeat_received[failed_node] = current_time

                time.sleep(2)  # Check every 2 seconds
            except Exception as e:
                logger.error(f"[Node {self.node_id}] Error in heartbeat monitor: {e}")
                time.sleep(1)

    def _handle_node_failure(self, failed_node_id):
        """
        Handle the failure of a node.
        """
        # Only process if we haven't already marked this node as failed
        if failed_node_id in self.failed_nodes:
            return

        logger.warning(
            f"[Node {self.node_id}] Detected failure of node {failed_node_id}"
        )

        # Mark node as failed
        self.failed_nodes.add(failed_node_id)

        was_leader = (self.leader_id == failed_node_id) or (
            self.leader_id is None and failed_node_id > self.node_id
        )

        if was_leader:
            logger.warning(
                f"[Node {self.node_id}] Leader/Potential leader {failed_node_id} has failed! Starting new election"
            )
            self.leader_id = None

            # Start election after a brief delay to avoid immediate conflicts
            def delayed_election():
                time.sleep(
                    random.uniform(0.5, 1.5)
                )  # Random delay to avoid simultaneous elections
                if self.leader_id is None and not self.election_in_progress:
                    logger.info(
                        f"[Node {self.node_id}] Starting election due to leader failure"
                    )
                    self.start_election()

            threading.Thread(target=delayed_election, daemon=True).start()
        else:
            logger.info(
                f"[Node {self.node_id}] Non-leader node {failed_node_id} failed, continuing with current leader {self.leader_id}"
            )

    def stop_heartbeat(self):
        """
        Stop the heartbeat mechanism.
        """
        logger.info(f"[Node {self.node_id}] Stopping heartbeat mechanism")
        self.heartbeat_running = False

    def _validate_leader(self, leader_id):
        """
        Validate that the proposed leader should actually be the leader.
        Returns True if valid, False otherwise.
        """
        # Check if this node has a higher ID than the proposed leader
        if self.node_id > leader_id:
            logger.warning(
                f"[Node {self.node_id}] Invalid leader {leader_id} - I have higher ID"
            )
            return False

        # Check if we know of any peers with higher IDs than the proposed leader
        # BUT only consider peers that are actually reachable and not failed
        higher_peers = []
        for nid in self.peers.keys():
            if nid > leader_id and nid not in self.failed_nodes:
                # Check if this peer is reachable (has sent heartbeat recently)
                current_time = time.time()
                last_heartbeat = self.last_heartbeat_received.get(nid, 0)
                if current_time - last_heartbeat <= self.heartbeat_timeout:
                    higher_peers.append(nid)

        if higher_peers:
            logger.warning(
                f"[Node {self.node_id}] Invalid leader {leader_id} - reachable higher IDs exist: {higher_peers}"
            )
            return False

        return True

    def send_message(self, cmd, target_id):
        if target_id not in self.peers:
            logger.warning(f"[Node {self.node_id}] No peer info for node {target_id}")
            return

        try:
            addr = self.peers[target_id]
            msg = f"{cmd} {self.node_id}".encode()

            # For heartbeats, don't do connectivity test to reduce noise
            if cmd != "HEARTBEAT":
                # Test connectivity before sending
                test_sock = socket.socket(socket.AF_INET, socket.SOCK_DGRAM)
                test_sock.settimeout(1)  # 1 second timeout

                try:
                    # Try to connect to test connectivity
                    test_sock.connect(addr)
                    logger.info(
                        f"[Node {self.node_id}] Network test OK for {target_id} at {addr}"
                    )
                except Exception as conn_e:
                    logger.error(
                        f"[Node {self.node_id}] Network connectivity test FAILED for {target_id} at {addr}: {conn_e}"
                    )
                finally:
                    test_sock.close()

            # Send the actual message
            self.sock.sendto(msg, addr)
            if cmd != "HEARTBEAT":  # Don't log every heartbeat
                logger.info(
                    f"[Node {self.node_id}] Sent {cmd} to {target_id} at {addr}"
                )

        except Exception as e:
            if cmd != "HEARTBEAT":  # Don't log heartbeat failures as errors
                logger.error(
                    f"[Node {self.node_id}] Failed to send {cmd} to {target_id}: {e}"
                )

    def start_election(self):
        # Prevent starting election if we already have a stable leader
        if self.leader_id is not None and not self._should_challenge_leader():
            logger.info(
                f"[Node {self.node_id}] Not starting election - stable leader {self.leader_id} exists"
            )
            return

        logger.info(f"[Node {self.node_id}] Starting election")
        self.election_in_progress = True
        self.alive_received = False
        self.highest_seen_id = self.node_id

        # FIXED: Only consider reachable higher peers (exclude failed nodes)
        higher_peers = []
        current_time = time.time()
        for nid in self.peers.keys():
            if nid > self.node_id and nid not in self.failed_nodes:
                last_heartbeat = self.last_heartbeat_received.get(nid, 0)
                # Consider peer reachable if we've heard from them recently
                # OR if this is the very first election attempt (not subsequent ones)
                if current_time - last_heartbeat <= self.heartbeat_timeout:
                    higher_peers.append(nid)
                elif not self.initial_election_attempted:
                    # Only during initial startup, assume peers might be reachable
                    higher_peers.append(nid)

        if not higher_peers:
            # I have highest ID among reachable peers, validate before declaring leadership
            if self._can_be_leader():
                logger.info(
                    f"[Node {self.node_id}] No reachable higher peers found, declaring leadership"
                )
                self.announce_coordinator()
            else:
                logger.info(f"[Node {self.node_id}] Cannot be leader, waiting...")
                self.election_in_progress = False
            return

        # Send ELECTION to all reachable peers with higher ID
        logger.info(
            f"[Node {self.node_id}] Sending ELECTION to reachable higher peers: {higher_peers}"
        )
        for peer_id in higher_peers:
            self.send_message("ELECTION", peer_id)

        # Wait for responses for a timeout period
        def election_timeout():
            time.sleep(5)  # 5 second timeout for ALIVE
            if self.election_in_progress and not self.alive_received:
                # No ALIVE received from higher ID nodes
                if self._can_be_leader():
                    logger.info(
                        f"[Node {self.node_id}] Timeout reached, no ALIVE responses, declaring leadership"
                    )
                    self.announce_coordinator()
                else:
                    logger.info(
                        f"[Node {self.node_id}] Timeout reached but cannot be leader"
                    )
                    self.election_in_progress = False

        threading.Thread(target=election_timeout, daemon=True).start()

    def _should_challenge_leader(self):
        """
        Determine if current leader should be challenged.
        Only challenge if we have higher ID than current leader.
        """
        return self.leader_id is not None and self.node_id > self.leader_id

    def _can_be_leader(self):
        """
        Check if this node can legitimately become the leader.
        This adds an extra validation step before announcing leadership.
        """
        # FIXED: Only check reachable peers with higher IDs (exclude failed nodes)
        current_time = time.time()
        higher_reachable_peers = []

        for nid in self.peers.keys():
            if nid > self.node_id and nid not in self.failed_nodes:
                last_heartbeat = self.last_heartbeat_received.get(nid, 0)
                if current_time - last_heartbeat <= self.heartbeat_timeout:
                    higher_reachable_peers.append(nid)

        if higher_reachable_peers:
            logger.info(
                f"[Node {self.node_id}] Cannot be leader - reachable higher peers exist: {higher_reachable_peers}"
            )
            return False

        # Additional check: ensure we're not conflicting with an existing reachable leader
        if (
            self.leader_id is not None
            and self.leader_id > self.node_id
            and self.leader_id not in self.failed_nodes
        ):
            # Check if current leader is still reachable
            last_heartbeat = self.last_heartbeat_received.get(self.leader_id, 0)
            if current_time - last_heartbeat <= self.heartbeat_timeout:
                logger.info(
                    f"[Node {self.node_id}] Cannot be leader - current leader {self.leader_id} is still reachable"
                )
                return False

        return True

    def announce_coordinator(self):
        if not self._can_be_leader():
            logger.warning(
                f"[Node {self.node_id}] Aborting leadership announcement - validation failed"
            )
            self.election_in_progress = False
            return

        logger.info(f"[Node {self.node_id}] Announcing self as leader")
        self.leader_id = self.node_id
        self.election_in_progress = False
        self.highest_seen_id = self.node_id

        all_peers = list(self.peers.keys())

        def broadcast_multiple_times():
            for i in range(3):  # repetir 3 veces
                for peer_id in all_peers:
                    if peer_id != self.node_id and peer_id not in self.failed_nodes:
                        self.send_message("COORDINATOR", peer_id)
                time.sleep(2)

        threading.Thread(target=broadcast_multiple_times, daemon=True).start()

<<<<<<< HEAD
        # If election logic is provided, call it with the new leader ID
        if self.election_logic:
            logger.info(f"[Node {self.node_id}] Calling election logic with leader ID {self.leader_id}")
            self.election_logic(self.leader_id)

=======
>>>>>>> 4f59e0c6
    def cleanup(self):
        """
        Clean up resources when shutting down.
        """
        logger.info(f"[Node {self.node_id}] Cleaning up resources")
        self.stop_heartbeat()
        try:
            self.sock.close()
        except:
            pass<|MERGE_RESOLUTION|>--- conflicted
+++ resolved
@@ -4,20 +4,16 @@
 import time
 import random
 
-<<<<<<< HEAD
-#logging.basicConfig(level=logging.INFO)
-logger = logging.getLogger("LeaderElector")
-=======
 from common.logger import get_logger
 
 logging.basicConfig(level=logging.INFO)
 logger = get_logger("LeaderElector")
 
->>>>>>> 4f59e0c6
 
 class LeaderElector:
-    def __init__(self, node_id, peers, election_port=9000,
-                 election_logic: callable = None):
+    def __init__(
+        self, node_id, peers, election_port=9000, election_logic: callable = None
+    ):
         """
         node_id: int, unique id of this node (higher wins)
         peers: dict of {node_id: (ip, port)} for all other nodes
@@ -180,14 +176,13 @@
             self.election_in_progress = False
             self.highest_seen_id = max(self.highest_seen_id, sender_id)
 
-<<<<<<< HEAD
             # If election logic is provided, call it with the new leader ID
             if self.election_logic:
-                logger.info(f"[Node {self.node_id}] Calling election logic with leader ID {self.leader_id}")
+                logger.info(
+                    f"[Node {self.node_id}] Calling election logic with leader ID {self.leader_id}"
+                )
                 self.election_logic(self.leader_id)
-            
-=======
->>>>>>> 4f59e0c6
+
             # Log leader change for debugging
             if old_leader != sender_id:
                 logger.info(
@@ -533,14 +528,13 @@
 
         threading.Thread(target=broadcast_multiple_times, daemon=True).start()
 
-<<<<<<< HEAD
         # If election logic is provided, call it with the new leader ID
         if self.election_logic:
-            logger.info(f"[Node {self.node_id}] Calling election logic with leader ID {self.leader_id}")
+            logger.info(
+                f"[Node {self.node_id}] Calling election logic with leader ID {self.leader_id}"
+            )
             self.election_logic(self.leader_id)
 
-=======
->>>>>>> 4f59e0c6
     def cleanup(self):
         """
         Clean up resources when shutting down.
