import logging
import socket
import threading
import time
import random
import multiprocessing

from common.logger import get_logger

# logging.basicConfig(level=logging.INFO)
logger = get_logger("Leader_election")


<<<<<<< HEAD
class LeaderElector:
    def __init__(
        self, node_id, peers, election_port=9000, election_logic: callable = None
    ):
=======
class LeaderElector(multiprocessing.Process):
    def __init__(self, node_id, peers, done_recovering, election_port=9000,
                 election_logic: callable = None):
>>>>>>> df55065d
        """
        node_id: int, unique id of this node (higher wins)
        peers: dict of {node_id: (ip, port)} for all other nodes
        election_port: port number to listen/send election messages
        """
        super().__init__()
        self.node_id = node_id
        self.peers = self._parse_peers(peers)
        self.election_port = election_port
        self.election_logic = election_logic

        self.done_recovering = done_recovering  # Event to signal recovery completion

        self.election_in_progress = False
        self.highest_seen_id = (
            self.node_id
        )  # track highest ID seen in election messages
        self.leader_id = None
        self.alive_received = False  # Track if we received ALIVE responses
        self.coordinator_announced = False  # Prevent duplicate announcements

        # Heartbeat mechanism
        self.heartbeat_interval = 3  # Send heartbeat every 3 seconds
        self.heartbeat_timeout = 10  # Consider node dead after 10 seconds
        self.last_heartbeat_received = {}  # Track last heartbeat from each peer
        self.heartbeat_running = False

        # Track if we've attempted initial election
        self.initial_election_attempted = False

        # Track failed nodes that we've detected
        self.failed_nodes = set()  # Keep track of nodes we've detected as failed

        self.sock = socket.socket(socket.AF_INET, socket.SOCK_DGRAM)
        self.sock.bind(("0.0.0.0", self.election_port))

        self.listener_thread = threading.Thread(target=self.listen)
        self.listener_thread.daemon = True
        self.listener_thread.start()

        # Initialize heartbeat tracking for all peers
        current_time = time.time()
        for peer_id in self.peers.keys():
            self.last_heartbeat_received[peer_id] = current_time

        # Start heartbeat mechanism first
        self.start_heartbeat()

        # Add startup delay to prevent simultaneous elections, then force initial election
        startup_delay = 10
        logger.info(
            f"[Node {self.node_id}] Waiting {startup_delay:.1f}s before starting initial election"
        )

        def delayed_startup():
            time.sleep(startup_delay)
            if not self.initial_election_attempted:
                logger.info(
                    f"[Node {self.node_id}] Starting initial election after startup delay"
                )
                self.initial_election_attempted = True
                self.start_election()

        threading.Thread(target=delayed_startup, daemon=True).start()

    def _parse_peers(self, peers_str):
        """
        Convert peers string like "filter_cleanup_1:9001,filter_cleanup_2:9002"
        into dict {1: ("filter_cleanup_1", 9001), 2: ("filter_cleanup_2", 9002)}
        Use container names instead of 127.0.0.1 for Docker networking
        """
        peers = {}
        for item in peers_str.split(","):
            name, port = item.split(":")
            node_id = int(name.split("_")[-1])
            peers[node_id] = (name, int(port))
        return peers

    def listen(self):
        logger.info(
            f"[Node {self.node_id}] Listening for election messages on port {self.election_port}"
        )
        while True:
            try:
                data, addr = self.sock.recvfrom(1024)
                message = data.decode()
                self.handle_message(message, addr)
            except Exception as e:
                logger.error(f"Error receiving message: {e}")

    def handle_message(self, message, addr):
        parts = message.split()
        if len(parts) < 2:
            logger.warning(f"Malformed message: {message}")
            return

        cmd = parts[0]
        sender_id = int(parts[1])

        if cmd == "ELECTION":
            self.handle_election_message(sender_id)
        elif cmd == "ALIVE":
            self.handle_alive_message(sender_id)
        elif cmd == "COORDINATOR":
            self.handle_coordinator_message(sender_id)
        elif cmd == "HEARTBEAT":
            self.handle_heartbeat_message(sender_id)
        else:
            logger.warning(f"Unknown command: {cmd}")

    def handle_election_message(self, sender_id):
        logger.info(f"[Node {self.node_id}] Received ELECTION from {sender_id}")

        # Always respond with ALIVE if sender has lower ID
        if sender_id < self.node_id:
            logger.info(f"[Node {self.node_id}] Sending ALIVE to lower ID {sender_id}")
            self.send_message("ALIVE", sender_id)

            # Only start election if we don't have a current leader and aren't already in election
            if not self.election_in_progress and self.leader_id is None:
                logger.info(
                    f"[Node {self.node_id}] Starting election due to message from lower ID"
                )
                self.start_election()
            elif self.leader_id is not None:
                logger.info(
                    f"[Node {self.node_id}] Not starting election - current leader is {self.leader_id}"
                )
            return

        # If sender has higher ID, step back and let them handle it
        if sender_id > self.node_id:
            logger.info(
                f"[Node {self.node_id}] Higher ID {sender_id} started election, stepping back"
            )
            self.election_in_progress = False
            return

        # If sender has same ID (shouldn't happen but handle gracefully)
        if sender_id == self.node_id:
            logger.warning(
                f"[Node {self.node_id}] Received ELECTION from same ID - ignoring"
            )
            return

    def handle_alive_message(self, sender_id):
        logger.info(f"[Node {self.node_id}] Received ALIVE from {sender_id}")
        # If we get ALIVE, another node with higher ID is alive, so we wait
        # Don't immediately stop election - let the timeout handle it
        self.alive_received = True
        logger.info(
            f"[Node {self.node_id}] Marking alive_received=True, waiting for higher node to become leader"
        )

    def handle_coordinator_message(self, sender_id):
        logger.info(
            f"[Node {self.node_id}] Received COORDINATOR: New leader is {sender_id}"
        )

        # Validate that the sender should actually be the leader
        if self._validate_leader(sender_id):
            old_leader = self.leader_id
            self.leader_id = sender_id
            self.election_in_progress = False
            self.highest_seen_id = max(self.highest_seen_id, sender_id)

            # If election logic is provided, call it with the new leader ID
            if self.election_logic:
                logger.info(
                    f"[Node {self.node_id}] Calling election logic with leader ID {self.leader_id}"
                )
                self.election_logic(self.leader_id)

            # Log leader change for debugging
            if old_leader != sender_id:
                logger.info(
                    f"[Node {self.node_id}] Leader changed from {old_leader} to {sender_id}"
                )
        else:
            logger.warning(
                f"[Node {self.node_id}] Rejecting invalid leader {sender_id}"
            )
            # Start a new election if we reject the leader
            if not self.election_in_progress:
                self.start_election()

    def handle_heartbeat_message(self, sender_id):
        """
        Handle heartbeat messages from other nodes.
        """
        current_time = time.time()
        self.last_heartbeat_received[sender_id] = current_time

        # If we receive a heartbeat from a node we thought was failed, remove it from failed set
        if sender_id in self.failed_nodes:
            logger.info(
                f"[Node {self.node_id}] Node {sender_id} is back online, removing from failed set"
            )
            self.failed_nodes.discard(sender_id)

        # Don't log every heartbeat to avoid spam - only log occasionally
        if int(current_time) % 10 == 0:  # Log every ~10 seconds
            logger.debug(f"[Node {self.node_id}] Heartbeat from {sender_id}")

    def start_heartbeat(self):
        """
        Start the heartbeat mechanism.
        """
        if self.heartbeat_running:
            return

        self.heartbeat_running = True
        logger.info(f"[Node {self.node_id}] Starting heartbeat mechanism")

        # Start heartbeat sender thread
        heartbeat_sender_thread = threading.Thread(target=self._heartbeat_sender)
        heartbeat_sender_thread.daemon = True
        heartbeat_sender_thread.start()

        # Start heartbeat monitor thread
        heartbeat_monitor_thread = threading.Thread(target=self._heartbeat_monitor)
        heartbeat_monitor_thread.daemon = True
        heartbeat_monitor_thread.start()

    def _heartbeat_sender(self):
        """
        Periodically send heartbeat messages to all peers.
        """
        while self.heartbeat_running:
            try:
                # Send heartbeat to all peers
                for peer_id in self.peers.keys():
                    self.send_message("HEARTBEAT", peer_id)

                time.sleep(self.heartbeat_interval)
            except Exception as e:
                logger.error(f"[Node {self.node_id}] Error in heartbeat sender: {e}")
                time.sleep(1)

    def _heartbeat_monitor(self):
        """
        Monitor heartbeats from other nodes and detect failures.
        """
        while self.heartbeat_running:
            try:
                current_time = time.time()
                failed_nodes = []

                for peer_id, last_heartbeat in self.last_heartbeat_received.items():
                    time_since_heartbeat = current_time - last_heartbeat

                    if time_since_heartbeat > self.heartbeat_timeout:
                        failed_nodes.append(peer_id)

                # Handle failed nodes
                for failed_node in failed_nodes:
                    self._handle_node_failure(failed_node)
                    # Reset heartbeat timer to avoid repeated failure detection
                    self.last_heartbeat_received[failed_node] = current_time

                time.sleep(2)  # Check every 2 seconds
            except Exception as e:
                logger.error(f"[Node {self.node_id}] Error in heartbeat monitor: {e}")
                time.sleep(1)

    def _handle_node_failure(self, failed_node_id):
        """
        Handle the failure of a node.
        """
        # Only process if we haven't already marked this node as failed
        if failed_node_id in self.failed_nodes:
            return

        logger.warning(
            f"[Node {self.node_id}] Detected failure of node {failed_node_id}"
        )

        # Mark node as failed
        self.failed_nodes.add(failed_node_id)

        was_leader = (self.leader_id == failed_node_id) or (
            self.leader_id is None and failed_node_id > self.node_id
        )

        if was_leader:
            logger.warning(
                f"[Node {self.node_id}] Leader/Potential leader {failed_node_id} has failed! Starting new election"
            )
            self.leader_id = None
            self.coordinator_announced = False

            # Start election after a brief delay to avoid immediate conflicts
            def delayed_election():
                time.sleep(
                    random.uniform(0.5, 1.5)
                )  # Random delay to avoid simultaneous elections
                if self.leader_id is None and not self.election_in_progress:
                    logger.info(
                        f"[Node {self.node_id}] Starting election due to leader failure"
                    )
                    self.start_election()

            threading.Thread(target=delayed_election, daemon=True).start()
        else:
            logger.info(
                f"[Node {self.node_id}] Non-leader node {failed_node_id} failed, continuing with current leader {self.leader_id}"
            )

    def stop_heartbeat(self):
        """
        Stop the heartbeat mechanism.
        """
        logger.info(f"[Node {self.node_id}] Stopping heartbeat mechanism")
        self.heartbeat_running = False

    def _validate_leader(self, leader_id):
        """
        Validate that the proposed leader should actually be the leader.
        Returns True if valid, False otherwise.
        """
        # Check if this node has a higher ID than the proposed leader
        if self.node_id > leader_id:
            logger.warning(
                f"[Node {self.node_id}] Invalid leader {leader_id} - I have higher ID"
            )
            return False

        # Check if we know of any peers with higher IDs than the proposed leader
        # BUT only consider peers that are actually reachable and not failed
        higher_peers = []
        for nid in self.peers.keys():
            if nid > leader_id and nid not in self.failed_nodes:
                # Check if this peer is reachable (has sent heartbeat recently)
                current_time = time.time()
                last_heartbeat = self.last_heartbeat_received.get(nid, 0)
                if current_time - last_heartbeat <= self.heartbeat_timeout:
                    higher_peers.append(nid)

        if higher_peers:
            logger.warning(
                f"[Node {self.node_id}] Invalid leader {leader_id} - reachable higher IDs exist: {higher_peers}"
            )
            return False

        return True

    def send_message(self, cmd, target_id):
        if target_id not in self.peers:
            logger.warning(f"[Node {self.node_id}] No peer info for node {target_id}")
            return

        try:
            addr = self.peers[target_id]
            msg = f"{cmd} {self.node_id}".encode()

            # For heartbeats, don't do connectivity test to reduce noise
            if cmd != "HEARTBEAT":
                # Test connectivity before sending
                test_sock = socket.socket(socket.AF_INET, socket.SOCK_DGRAM)
                test_sock.settimeout(1)  # 1 second timeout

                try:
                    # Try to connect to test connectivity
                    test_sock.connect(addr)
                    logger.info(
                        f"[Node {self.node_id}] Network test OK for {target_id} at {addr}"
                    )
                except Exception as conn_e:
                    logger.error(
                        f"[Node {self.node_id}] Network connectivity test FAILED for {target_id} at {addr}: {conn_e}"
                    )
                finally:
                    test_sock.close()

            # Send the actual message
            self.sock.sendto(msg, addr)
            if cmd != "HEARTBEAT":  # Don't log every heartbeat
                logger.info(
                    f"[Node {self.node_id}] Sent {cmd} to {target_id} at {addr}"
                )

        except Exception as e:
            if cmd != "HEARTBEAT":  # Don't log heartbeat failures as errors
                logger.error(
                    f"[Node {self.node_id}] Failed to send {cmd} to {target_id}: {e}"
                )

    def run(self):
        """
        Start the leader election process.
        This method can be called to initiate the election process.
        """
        self.done_recovering.wait()  # Wait for recovery to complete
        
        logger.info(f"[Node {self.node_id}] Running leader election")
        self.start_election()

    def start_election(self):
        # Prevent starting election if we already have a stable leader
        if self.leader_id is not None and not self._should_challenge_leader():
            logger.info(
                f"[Node {self.node_id}] Not starting election - stable leader {self.leader_id} exists"
            )
            return

        logger.info(f"[Node {self.node_id}] Starting election")
        self.election_in_progress = True
        self.alive_received = False
        self.highest_seen_id = self.node_id
        self.coordinator_announced = False

        # FIXED: Only consider reachable higher peers (exclude failed nodes)
        higher_peers = []
        current_time = time.time()
        for nid in self.peers.keys():
            if nid > self.node_id and nid not in self.failed_nodes:
                last_heartbeat = self.last_heartbeat_received.get(nid, 0)
                # Consider peer reachable if we've heard from them recently
                # OR if this is the very first election attempt (not subsequent ones)
                if current_time - last_heartbeat <= self.heartbeat_timeout:
                    higher_peers.append(nid)
                elif not self.initial_election_attempted:
                    # Only during initial startup, assume peers might be reachable
                    higher_peers.append(nid)

        if not higher_peers:
            # I have highest ID among reachable peers, validate before declaring leadership
            if self._can_be_leader():
                logger.info(
                    f"[Node {self.node_id}] No reachable higher peers found, declaring leadership"
                )
                self.announce_coordinator()
            else:
                logger.info(f"[Node {self.node_id}] Cannot be leader, waiting...")
                self.election_in_progress = False
            return

        # Send ELECTION to all reachable peers with higher ID
        logger.info(
            f"[Node {self.node_id}] Sending ELECTION to reachable higher peers: {higher_peers}"
        )
        for peer_id in higher_peers:
            self.send_message("ELECTION", peer_id)

        # Wait for responses for a timeout period
        def election_timeout():
            time.sleep(5)  # 5 second timeout for ALIVE
            if self.election_in_progress and not self.alive_received:
                # No ALIVE received from higher ID nodes
                if self._can_be_leader():
                    logger.info(
                        f"[Node {self.node_id}] Timeout reached, no ALIVE responses, declaring leadership"
                    )
                    self.announce_coordinator()
                else:
                    logger.info(
                        f"[Node {self.node_id}] Timeout reached but cannot be leader"
                    )
                    self.election_in_progress = False

        threading.Thread(target=election_timeout, daemon=True).start()

    def _should_challenge_leader(self):
        """
        Determine if current leader should be challenged.
        Only challenge if we have higher ID than current leader.
        """
        return self.leader_id is not None and self.node_id > self.leader_id

    def _can_be_leader(self):
        """
        Check if this node can legitimately become the leader.
        This adds an extra validation step before announcing leadership.
        """
        # FIXED: Only check reachable peers with higher IDs (exclude failed nodes)
        current_time = time.time()
        higher_reachable_peers = []

        for nid in self.peers.keys():
            if nid > self.node_id and nid not in self.failed_nodes:
                last_heartbeat = self.last_heartbeat_received.get(nid, 0)
                if current_time - last_heartbeat <= self.heartbeat_timeout:
                    higher_reachable_peers.append(nid)

        if higher_reachable_peers:
            logger.info(
                f"[Node {self.node_id}] Cannot be leader - reachable higher peers exist: {higher_reachable_peers}"
            )
            return False

        # Additional check: ensure we're not conflicting with an existing reachable leader
        if (
            self.leader_id is not None
            and self.leader_id > self.node_id
            and self.leader_id not in self.failed_nodes
        ):
            # Check if current leader is still reachable
            last_heartbeat = self.last_heartbeat_received.get(self.leader_id, 0)
            if current_time - last_heartbeat <= self.heartbeat_timeout:
                logger.info(
                    f"[Node {self.node_id}] Cannot be leader - current leader {self.leader_id} is still reachable"
                )
                return False

        return True

    def announce_coordinator(self):
        if not self._can_be_leader():
            logger.warning(
                f"[Node {self.node_id}] Aborting leadership announcement - validation failed"
            )
            self.election_in_progress = False
            return

        logger.info(f"[Node {self.node_id}] Announcing self as leader")
        self.leader_id = self.node_id
        self.election_in_progress = False
        self.highest_seen_id = self.node_id
        self.coordinator_announced = True
        self.election_backoff_attempts = 0

        all_peers = list(self.peers.keys())

        def broadcast_multiple_times():
            for i in range(3):  # repetir 3 veces
                for peer_id in all_peers:
                    if peer_id != self.node_id and peer_id not in self.failed_nodes:
                        self.send_message("COORDINATOR", peer_id)
                time.sleep(2)

        threading.Thread(target=broadcast_multiple_times, daemon=True).start()

        # If election logic is provided, call it with the new leader ID
        if self.election_logic:
            logger.info(
                f"[Node {self.node_id}] Calling election logic with leader ID {self.leader_id}"
            )
            self.election_logic(self.leader_id)

    def cleanup(self):
        """
        Clean up resources when shutting down.
        """
        logger.info(f"[Node {self.node_id}] Cleaning up resources")
        self.stop_heartbeat()
        try:
            self.sock.close()
        except:
            pass<|MERGE_RESOLUTION|>--- conflicted
+++ resolved
@@ -5,22 +5,12 @@
 import random
 import multiprocessing
 
-from common.logger import get_logger
-
-# logging.basicConfig(level=logging.INFO)
-logger = get_logger("Leader_election")
-
-
-<<<<<<< HEAD
-class LeaderElector:
-    def __init__(
-        self, node_id, peers, election_port=9000, election_logic: callable = None
-    ):
-=======
+#logging.basicConfig(level=logging.INFO)
+logger = logging.getLogger("LeaderElector")
+
 class LeaderElector(multiprocessing.Process):
     def __init__(self, node_id, peers, done_recovering, election_port=9000,
                  election_logic: callable = None):
->>>>>>> df55065d
         """
         node_id: int, unique id of this node (higher wins)
         peers: dict of {node_id: (ip, port)} for all other nodes
@@ -404,9 +394,7 @@
 
         except Exception as e:
             if cmd != "HEARTBEAT":  # Don't log heartbeat failures as errors
-                logger.error(
-                    f"[Node {self.node_id}] Failed to send {cmd} to {target_id}: {e}"
-                )
+                logger.error(f"[Node {self.node_id}] Failed to send {cmd} to {target_id}: {e}")
 
     def run(self):
         """
