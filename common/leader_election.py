--- conflicted
+++ resolved
@@ -2,29 +2,16 @@
 import threading
 import time
 import random
-import multiprocessing
+
 from common.logger import get_logger
 
-<<<<<<< HEAD
-# logging.basicConfig(level=logging.INFO)
-logger = logging.getLogger("LeaderElector")
-
-
-class LeaderElector(multiprocessing.Process):
+logger = get_logger("LeaderElector")
+
+
+class LeaderElector:
     def __init__(
-        self,
-        node_id,
-        peers,
-        done_recovering,
-        election_port=9000,
-        election_logic: callable = None,
+        self, node_id, peers, election_port=9000, election_logic: callable = None
     ):
-=======
-logger = get_logger("LeaderElector")
-class LeaderElector():
-    def __init__(self, node_id, peers, election_port=9000,
-                 election_logic: callable = None):
->>>>>>> 45652e86
         """
         node_id: int, unique id of this node (higher wins)
         peers: dict of {node_id: (ip, port)} for all other nodes
@@ -409,19 +396,6 @@
                     f"[Node {self.node_id}] Failed to send {cmd} to {target_id}: {e}"
                 )
 
-<<<<<<< HEAD
-    def run(self):
-        """
-        Start the leader election process.
-        This method can be called to initiate the election process.
-        """
-        self.done_recovering.wait()  # Wait for recovery to complete
-
-        logger.info(f"[Node {self.node_id}] Running leader election")
-        self.start_election()
-
-=======
->>>>>>> 45652e86
     def start_election(self):
         # Prevent starting election if we already have a stable leader
         if self.leader_id is not None and not self._should_challenge_leader():
