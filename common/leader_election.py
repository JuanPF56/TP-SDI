import socket
import threading
import time
import random

from common.logger import get_logger

logger = get_logger("LeaderElector")


class LeaderElector:
    def __init__(
        self, node_id, peers, election_port=9000, election_logic: callable = None
    ):
        """
        node_id: int, unique id of this node (higher wins)
        peers: dict of {node_id: (ip, port)} for all other nodes
        election_port: port number to listen/send election messages
        """
        super().__init__()
        self.node_id = node_id
        self.peers = self._parse_peers(peers)
        self.election_port = election_port
        self.election_logic = election_logic

        self.election_in_progress = False
        self.highest_seen_id = (
            self.node_id
        )  # track highest ID seen in election messages
        self.leader_id = None
        self.alive_received = False  # Track if we received ALIVE responses

        # Heartbeat mechanism
        self.heartbeat_interval = 3  # Send heartbeat every 3 seconds
        self.heartbeat_timeout = 10  # Consider node dead after 10 seconds
        self.last_heartbeat_received = {}  # Track last heartbeat from each peer
        self.heartbeat_running = False

        # Track if we've attempted initial election
        self.initial_election_attempted = False

        # Track failed nodes that we've detected
        self.failed_nodes = set()  # Keep track of nodes we've detected as failed

        self.sock = socket.socket(socket.AF_INET, socket.SOCK_DGRAM)
        self.sock.bind(("0.0.0.0", self.election_port))

        self.listener_thread = threading.Thread(target=self.listen)
        self.listener_thread.daemon = True
        self.listener_thread.start()

        # Initialize heartbeat tracking for all peers
        current_time = time.time()
        for peer_id in self.peers.keys():
            self.last_heartbeat_received[peer_id] = current_time

        # Start heartbeat mechanism first
        self.start_heartbeat()

        # Add startup delay to prevent simultaneous elections, then force initial election
        startup_delay = 10
        logger.info(
            f"[Node {self.node_id}] Waiting {startup_delay:.1f}s before starting initial election"
        )

        def delayed_startup():
            time.sleep(startup_delay)
            if not self.initial_election_attempted:
                logger.info(
                    f"[Node {self.node_id}] Starting initial election after startup delay"
                )
                self.initial_election_attempted = True
                self.start_election()

        threading.Thread(target=delayed_startup, daemon=True).start()

    def _parse_peers(self, peers_str):
        """
        Convert peers string like "filter_cleanup_1:9001,filter_cleanup_2:9002"
        into dict {1: ("filter_cleanup_1", 9001), 2: ("filter_cleanup_2", 9002)}
        Use container names instead of 127.0.0.1 for Docker networking
        """
        peers = {}
        for item in peers_str.split(","):
            name, port = item.split(":")
            node_id = int(name.split("_")[-1])
            peers[node_id] = (name, int(port))
        return peers

    def listen(self):
        logger.info(
            f"[Node {self.node_id}] Listening for election messages on port {self.election_port}"
        )
        while True:
            try:
                data, addr = self.sock.recvfrom(1024)
                message = data.decode()
                self.handle_message(message, addr)
            except Exception as e:
                logger.error(f"Error receiving message: {e}")

    def handle_message(self, message, addr):
        parts = message.split()
        if len(parts) < 2:
            logger.warning(f"Malformed message: {message}")
            return

        cmd = parts[0]
        sender_id = int(parts[1])

        if cmd == "ELECTION":
            self.handle_election_message(sender_id)
        elif cmd == "ALIVE":
            self.handle_alive_message(sender_id)
        elif cmd == "COORDINATOR":
            self.handle_coordinator_message(sender_id)
        elif cmd == "HEARTBEAT":
            self.handle_heartbeat_message(sender_id)
        else:
            logger.warning(f"Unknown command: {cmd}")

    def handle_election_message(self, sender_id):
        logger.info(f"[Node {self.node_id}] Received ELECTION from {sender_id}")

        # Always respond with ALIVE if sender has lower ID
        if sender_id < self.node_id:
            logger.info(f"[Node {self.node_id}] Sending ALIVE to lower ID {sender_id}")
            self.send_message("ALIVE", sender_id)

            # Only start election if we don't have a current leader and aren't already in election
            if not self.election_in_progress and self.leader_id is None:
                logger.info(
                    f"[Node {self.node_id}] Starting election due to message from lower ID"
                )
                self.start_election()
            elif self.leader_id is not None:
<<<<<<< HEAD
                logger.info(f"[Node {self.node_id}] Not starting election - current leader is {self.leader_id}")
                if self.leader_id == self.node_id:
                    logger.info(f"[Node {self.node_id}] I am the leader, notifying {sender_id} as coordinator")
                    for i in range(3): # Repeat 3 times
                        self.send_message("COORDINATOR", sender_id)
                        time.sleep(2)  # Wait before sending again
=======
                logger.info(
                    f"[Node {self.node_id}] Not starting election - current leader is {self.leader_id}"
                )
>>>>>>> 384d487d
            return

        # If sender has higher ID, step back and let them handle it
        if sender_id > self.node_id:
            logger.info(
                f"[Node {self.node_id}] Higher ID {sender_id} started election, stepping back"
            )
            self.election_in_progress = False
            return

        # If sender has same ID (shouldn't happen but handle gracefully)
        if sender_id == self.node_id:
            logger.warning(
                f"[Node {self.node_id}] Received ELECTION from same ID - ignoring"
            )
            return

    def handle_alive_message(self, sender_id):
        logger.info(f"[Node {self.node_id}] Received ALIVE from {sender_id}")
        # If we get ALIVE, another node with higher ID is alive, so we wait
        # Don't immediately stop election - let the timeout handle it
        self.alive_received = True
        logger.info(
            f"[Node {self.node_id}] Marking alive_received=True, waiting for higher node to become leader"
        )

    def handle_coordinator_message(self, sender_id):
        logger.info(
            f"[Node {self.node_id}] Received COORDINATOR: New leader is {sender_id}"
        )

        # Validate that the sender should actually be the leader
        if self._validate_leader(sender_id):
            old_leader = self.leader_id
            self.leader_id = sender_id
            self.election_in_progress = False
            self.highest_seen_id = max(self.highest_seen_id, sender_id)

            # If election logic is provided, call it with the new leader ID
            if self.election_logic:
                logger.info(
                    f"[Node {self.node_id}] Calling election logic with leader ID {self.leader_id}"
                )
                self.election_logic(self.leader_id)

            # Log leader change for debugging
            if old_leader != sender_id:
                logger.info(
                    f"[Node {self.node_id}] Leader changed from {old_leader} to {sender_id}"
                )
        else:
            logger.warning(
                f"[Node {self.node_id}] Rejecting invalid leader {sender_id}"
            )
            # Start a new election if we reject the leader
            if not self.election_in_progress:
                self.start_election()

    def handle_heartbeat_message(self, sender_id):
        """
        Handle heartbeat messages from other nodes.
        """
        current_time = time.time()
        self.last_heartbeat_received[sender_id] = current_time

        # If we receive a heartbeat from a node we thought was failed, remove it from failed set
        if sender_id in self.failed_nodes:
            logger.info(
                f"[Node {self.node_id}] Node {sender_id} is back online, removing from failed set"
            )
            self.failed_nodes.discard(sender_id)

        # Don't log every heartbeat to avoid spam - only log occasionally
        if int(current_time) % 10 == 0:  # Log every ~10 seconds
            logger.debug(f"[Node {self.node_id}] Heartbeat from {sender_id}")

    def start_heartbeat(self):
        """
        Start the heartbeat mechanism.
        """
        if self.heartbeat_running:
            return

        self.heartbeat_running = True
        logger.info(f"[Node {self.node_id}] Starting heartbeat mechanism")

        # Start heartbeat sender thread
        heartbeat_sender_thread = threading.Thread(target=self._heartbeat_sender)
        heartbeat_sender_thread.daemon = True
        heartbeat_sender_thread.start()

        # Start heartbeat monitor thread
        heartbeat_monitor_thread = threading.Thread(target=self._heartbeat_monitor)
        heartbeat_monitor_thread.daemon = True
        heartbeat_monitor_thread.start()

    def _heartbeat_sender(self):
        """
        Periodically send heartbeat messages to all peers.
        """
        while self.heartbeat_running:
            try:
                # Send heartbeat to all peers
                for peer_id in self.peers.keys():
                    self.send_message("HEARTBEAT", peer_id)

                time.sleep(self.heartbeat_interval)
            except Exception as e:
                logger.error(f"[Node {self.node_id}] Error in heartbeat sender: {e}")
                time.sleep(1)

    def _heartbeat_monitor(self):
        """
        Monitor heartbeats from other nodes and detect failures.
        """
        while self.heartbeat_running:
            try:
                current_time = time.time()
                failed_nodes = []

                for peer_id, last_heartbeat in self.last_heartbeat_received.items():
                    time_since_heartbeat = current_time - last_heartbeat

                    if time_since_heartbeat > self.heartbeat_timeout:
                        failed_nodes.append(peer_id)

                # Handle failed nodes
                for failed_node in failed_nodes:
                    self._handle_node_failure(failed_node)
                    # Reset heartbeat timer to avoid repeated failure detection
                    self.last_heartbeat_received[failed_node] = current_time

                time.sleep(2)  # Check every 2 seconds
            except Exception as e:
                logger.error(f"[Node {self.node_id}] Error in heartbeat monitor: {e}")
                time.sleep(1)

    def _handle_node_failure(self, failed_node_id):
        """
        Handle the failure of a node.
        """
        # Only process if we haven't already marked this node as failed
        if failed_node_id in self.failed_nodes:
            return

        logger.warning(
            f"[Node {self.node_id}] Detected failure of node {failed_node_id}"
        )

        # Mark node as failed
        self.failed_nodes.add(failed_node_id)

        was_leader = (self.leader_id == failed_node_id) or (
            self.leader_id is None and failed_node_id > self.node_id
        )

        if was_leader:
            logger.warning(
                f"[Node {self.node_id}] Leader/Potential leader {failed_node_id} has failed! Starting new election"
            )
            self.leader_id = None
            self.coordinator_announced = False

            # Start election after a brief delay to avoid immediate conflicts
            def delayed_election():
                time.sleep(
                    random.uniform(0.5, 1.5)
                )  # Random delay to avoid simultaneous elections
                if self.leader_id is None and not self.election_in_progress:
                    logger.info(
                        f"[Node {self.node_id}] Starting election due to leader failure"
                    )
                    self.start_election()

            threading.Thread(target=delayed_election, daemon=True).start()
        else:
            logger.info(
                f"[Node {self.node_id}] Non-leader node {failed_node_id} failed, continuing with current leader {self.leader_id}"
            )

    def stop_heartbeat(self):
        """
        Stop the heartbeat mechanism.
        """
        logger.info(f"[Node {self.node_id}] Stopping heartbeat mechanism")
        self.heartbeat_running = False

    def _validate_leader(self, leader_id):
        """
        Validate that the proposed leader should actually be the leader.
        Returns True if valid, False otherwise.
        """
        # Check if this node has a higher ID than the proposed leader
        if self.node_id > leader_id:
            logger.warning(
                f"[Node {self.node_id}] Invalid leader {leader_id} - I have higher ID"
            )
            return False

        # Check if we know of any peers with higher IDs than the proposed leader
        # BUT only consider peers that are actually reachable and not failed
        higher_peers = []
        for nid in self.peers.keys():
            if nid > leader_id and nid not in self.failed_nodes:
                # Check if this peer is reachable (has sent heartbeat recently)
                current_time = time.time()
                last_heartbeat = self.last_heartbeat_received.get(nid, 0)
                if current_time - last_heartbeat <= self.heartbeat_timeout:
                    higher_peers.append(nid)

        if higher_peers:
            logger.warning(
                f"[Node {self.node_id}] Invalid leader {leader_id} - reachable higher IDs exist: {higher_peers}"
            )
            return False

        return True

    def send_message(self, cmd, target_id):
        if target_id not in self.peers:
            logger.warning(f"[Node {self.node_id}] No peer info for node {target_id}")
            return

        try:
            addr = self.peers[target_id]
            msg = f"{cmd} {self.node_id}".encode()

            # For heartbeats, don't do connectivity test to reduce noise
            if cmd != "HEARTBEAT":
                # Test connectivity before sending
                test_sock = socket.socket(socket.AF_INET, socket.SOCK_DGRAM)
                test_sock.settimeout(1)  # 1 second timeout

                try:
                    # Try to connect to test connectivity
                    test_sock.connect(addr)
                    logger.info(
                        f"[Node {self.node_id}] Network test OK for {target_id} at {addr}"
                    )
                except Exception as conn_e:
                    logger.error(
                        f"[Node {self.node_id}] Network connectivity test FAILED for {target_id} at {addr}: {conn_e}"
                    )
                finally:
                    test_sock.close()

            # Send the actual message
            self.sock.sendto(msg, addr)
            if cmd != "HEARTBEAT":  # Don't log every heartbeat
                logger.info(
                    f"[Node {self.node_id}] Sent {cmd} to {target_id} at {addr}"
                )

        except Exception as e:
            if cmd != "HEARTBEAT":  # Don't log heartbeat failures as errors
                logger.error(
                    f"[Node {self.node_id}] Failed to send {cmd} to {target_id}: {e}"
                )

    def start_election(self):
        # Prevent starting election if we already have a stable leader
        if self.leader_id is not None and not self._should_challenge_leader():
            logger.info(
                f"[Node {self.node_id}] Not starting election - stable leader {self.leader_id} exists"
            )
            return

        logger.info(f"[Node {self.node_id}] Starting election")
        self.election_in_progress = True
        self.alive_received = False
        self.highest_seen_id = self.node_id

        # FIXED: Only consider reachable higher peers (exclude failed nodes)
        higher_peers = []
        current_time = time.time()
        for nid in self.peers.keys():
            if nid > self.node_id and nid not in self.failed_nodes:
                last_heartbeat = self.last_heartbeat_received.get(nid, 0)
                # Consider peer reachable if we've heard from them recently
                # OR if this is the very first election attempt (not subsequent ones)
                if current_time - last_heartbeat <= self.heartbeat_timeout:
                    higher_peers.append(nid)
                elif not self.initial_election_attempted:
                    # Only during initial startup, assume peers might be reachable
                    higher_peers.append(nid)

        if not higher_peers:
            # I have highest ID among reachable peers, validate before declaring leadership
            if self._can_be_leader():
                logger.info(
                    f"[Node {self.node_id}] No reachable higher peers found, declaring leadership"
                )
                self.announce_coordinator()
            else:
                logger.info(f"[Node {self.node_id}] Cannot be leader, waiting...")
                self.election_in_progress = False
            return

        # Send ELECTION to all reachable peers with higher ID
        logger.info(
            f"[Node {self.node_id}] Sending ELECTION to reachable higher peers: {higher_peers}"
        )
        for peer_id in higher_peers:
            self.send_message("ELECTION", peer_id)

        # Wait for responses for a timeout period
        def election_timeout():
            time.sleep(5)  # 5 second timeout for ALIVE
            if self.election_in_progress and not self.alive_received:
                # No ALIVE received from higher ID nodes
                if self._can_be_leader():
                    logger.info(
                        f"[Node {self.node_id}] Timeout reached, no ALIVE responses, declaring leadership"
                    )
                    self.announce_coordinator()
                else:
                    logger.info(
                        f"[Node {self.node_id}] Timeout reached but cannot be leader"
                    )
                    self.election_in_progress = False

        threading.Thread(target=election_timeout, daemon=True).start()

    def _should_challenge_leader(self):
        """
        Determine if current leader should be challenged.
        Only challenge if we have higher ID than current leader.
        """
        return self.leader_id is not None and self.node_id > self.leader_id

    def _can_be_leader(self):
        """
        Check if this node can legitimately become the leader.
        This adds an extra validation step before announcing leadership.
        """
        # FIXED: Only check reachable peers with higher IDs (exclude failed nodes)
        current_time = time.time()
        higher_reachable_peers = []

        for nid in self.peers.keys():
            if nid > self.node_id and nid not in self.failed_nodes:
                last_heartbeat = self.last_heartbeat_received.get(nid, 0)
                if current_time - last_heartbeat <= self.heartbeat_timeout:
                    higher_reachable_peers.append(nid)

        if higher_reachable_peers:
            logger.info(
                f"[Node {self.node_id}] Cannot be leader - reachable higher peers exist: {higher_reachable_peers}"
            )
            return False

        # Additional check: ensure we're not conflicting with an existing reachable leader
        if (
            self.leader_id is not None
            and self.leader_id > self.node_id
            and self.leader_id not in self.failed_nodes
        ):
            # Check if current leader is still reachable
            last_heartbeat = self.last_heartbeat_received.get(self.leader_id, 0)
            if current_time - last_heartbeat <= self.heartbeat_timeout:
                logger.info(
                    f"[Node {self.node_id}] Cannot be leader - current leader {self.leader_id} is still reachable"
                )
                return False

        return True

    def announce_coordinator(self):
        if not self._can_be_leader():
            logger.warning(
                f"[Node {self.node_id}] Aborting leadership announcement - validation failed"
            )
            self.election_in_progress = False
            return

        logger.info(f"[Node {self.node_id}] Announcing self as leader")
        self.leader_id = self.node_id
        self.election_in_progress = False
        self.highest_seen_id = self.node_id

        all_peers = list(self.peers.keys())

        def broadcast_multiple_times():
            for i in range(3):  # repetir 3 veces
                for peer_id in all_peers:
                    if peer_id != self.node_id and peer_id not in self.failed_nodes:
                        self.send_message("COORDINATOR", peer_id)
                time.sleep(2)

        threading.Thread(target=broadcast_multiple_times, daemon=True).start()

        # If election logic is provided, call it with the new leader ID
        if self.election_logic:
            logger.info(
                f"[Node {self.node_id}] Calling election logic with leader ID {self.leader_id}"
            )
            self.election_logic(self.leader_id)

    def cleanup(self):
        """
        Clean up resources when shutting down.
        """
        logger.info(f"[Node {self.node_id}] Cleaning up resources")
        self.stop_heartbeat()
        try:
            self.sock.close()
        except:
            pass<|MERGE_RESOLUTION|>--- conflicted
+++ resolved
@@ -134,18 +134,12 @@
                 )
                 self.start_election()
             elif self.leader_id is not None:
-<<<<<<< HEAD
                 logger.info(f"[Node {self.node_id}] Not starting election - current leader is {self.leader_id}")
                 if self.leader_id == self.node_id:
                     logger.info(f"[Node {self.node_id}] I am the leader, notifying {sender_id} as coordinator")
                     for i in range(3): # Repeat 3 times
                         self.send_message("COORDINATOR", sender_id)
                         time.sleep(2)  # Wait before sending again
-=======
-                logger.info(
-                    f"[Node {self.node_id}] Not starting election - current leader is {self.leader_id}"
-                )
->>>>>>> 384d487d
             return
 
         # If sender has higher ID, step back and let them handle it
