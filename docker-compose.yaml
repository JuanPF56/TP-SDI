services:
  rabbitmq:
    image: rabbitmq:3-management
    container_name: rabbitmq
    ports:
    - 5672:5672
    - 15672:15672
    volumes:
    - ./rabbitmq/definitions.json:/etc/rabbitmq/definitions.json
    networks:
    - testing_net
    healthcheck:
      test:
      - CMD
      - rabbitmq-diagnostics
      - ping
      interval: 5s
      timeout: 5s
      retries: 5
  gateway:
    container_name: gateway
    image: gateway:latest
    entrypoint: python3 /app/main.py
    volumes:
    - ./gateway/config.ini:/app/config.ini
    depends_on:
      rabbitmq:
        condition: service_healthy
<<<<<<< HEAD
=======
    networks:
    - testing_net
  filter_cleanup:
    container_name: filter_cleanup
    image: filter_cleanup:latest
    entrypoint: python3 /app/filter.py
    volumes:
    - ./filter/cleanup/config.ini:/app/config.ini
    depends_on:
    - gateway
    networks:
    - testing_net
  filter_year:
    container_name: filter_year
    image: filter_year:latest
    entrypoint: python3 /app/filter.py
    volumes:
    - ./filter/year/config.ini:/app/config.ini
    depends_on:
    - gateway
    networks:
    - testing_net
  filter_production:
    container_name: filter_production
    image: filter_production:latest
    entrypoint: python3 /app/filter.py
    volumes:
    - ./filter/production/config.ini:/app/config.ini
    depends_on:
    - gateway
    networks:
    - testing_net
  sentiment_analyzer:
    container_name: sentiment_analyzer
    image: sentiment_analyzer:latest
    entrypoint: python3 /app/sentiment_analyzer.py
    volumes:
    - ./sentiment_analyzer/config.ini:/app/config.ini
    depends_on:
    - gateway
>>>>>>> 8c968cc6
    networks:
    - testing_net
  join_table:
    container_name: join_table
    image: join_table:latest
    entrypoint: python3 /app/join_table.py
    volumes:
    - ./join_table/config.ini:/app/config.ini
    environment:
      JB_CREDITS_NODES: '1'
      JB_RATINGS_NODES: '1'
    depends_on:
    - gateway
    networks:
    - testing_net
  join_batch_credits_1:
    container_name: join_batch_credits_1
    image: join_batch_credits:latest
    entrypoint: python3 /app/join_batch.py
    environment:
      NODE_ID: '1'
      NODE_TYPE: 'credits'
    volumes:
    - ./join_batch/credits/config.ini:/app/config.ini
    depends_on:
    - gateway
    networks:
    - testing_net
  join_batch_ratings_1:
    container_name: join_batch_ratings_1
    image: join_batch_ratings:latest
    entrypoint: python3 /app/join_batch.py
    environment:
      NODE_ID: '1'
      NODE_TYPE: 'ratings'
    volumes:
    - ./join_batch/ratings/config.ini:/app/config.ini
    depends_on:
    - gateway
<<<<<<< HEAD
=======
    - join_table
    networks:
    - testing_net
  q1:
    container_name: q1
    image: query_q1:latest
    entrypoint: python3 /app/q1.py
    volumes:
    - ./query/q1/config.ini:/app/config.ini
    depends_on:
    - gateway
    networks:
    - testing_net
  q2:
    container_name: q2
    image: query_q2:latest
    entrypoint: python3 /app/q2.py
    volumes:
    - ./query/q2/config.ini:/app/config.ini
    depends_on:
    - gateway
    networks:
    - testing_net
  q3:
    container_name: q3
    image: query_q3:latest
    entrypoint: python3 /app/q3.py
    volumes:
    - ./query/q3/config.ini:/app/config.ini
    depends_on:
    - gateway
    networks:
    - testing_net
  q4:
    container_name: q4
    image: query_q4:latest
    entrypoint: python3 /app/q4.py
    volumes:
    - ./query/q4/config.ini:/app/config.ini
    depends_on:
    - gateway
    networks:
    - testing_net
  q5:
    container_name: q5
    image: query_q5:latest
    entrypoint: python3 /app/q5.py
    volumes:
    - ./query/q5/config.ini:/app/config.ini
    depends_on:
    - gateway
    networks:
    - testing_net
  client:
    container_name: client
    image: client:latest
    entrypoint: python3 /app/main.py
    volumes:
    - ./client/config.ini:/app/config.ini
    environment:
      USE_TEST_DATASET: '0'
    depends_on:
    - gateway
>>>>>>> 8c968cc6
    networks:
    - testing_net
networks:
  testing_net:
    ipam:
      driver: default
      config:
      - subnet: 172.25.125.0/24<|MERGE_RESOLUTION|>--- conflicted
+++ resolved
@@ -26,8 +26,6 @@
     depends_on:
       rabbitmq:
         condition: service_healthy
-<<<<<<< HEAD
-=======
     networks:
     - testing_net
   filter_cleanup:
@@ -68,7 +66,6 @@
     - ./sentiment_analyzer/config.ini:/app/config.ini
     depends_on:
     - gateway
->>>>>>> 8c968cc6
     networks:
     - testing_net
   join_table:
@@ -108,9 +105,6 @@
     - ./join_batch/ratings/config.ini:/app/config.ini
     depends_on:
     - gateway
-<<<<<<< HEAD
-=======
-    - join_table
     networks:
     - testing_net
   q1:
@@ -173,7 +167,6 @@
       USE_TEST_DATASET: '0'
     depends_on:
     - gateway
->>>>>>> 8c968cc6
     networks:
     - testing_net
 networks:
