import configparser
import json

import pika
from common.logger import get_logger
from common.join_base import JoinBatchBase

logger = get_logger("JoinBatch-Credits")

class JoinBatchCredits(JoinBatchBase):
    def process_batch(self, ch, method, properties, body):
        try:
<<<<<<< HEAD
            data = json.loads(body)
        except json.JSONDecodeError as e:
            logger.error(f"Error decoding JSON: {e}")
            return
        
        # Data is a single movie rating, not a batch
        # TODO: Handle batches vs single messages?        
        # Perform the join operation (only keep cast for movies in the movies table)
        joined_data = []
        for movie in data:
            for movie_tab in self.movies_table:
                if movie["id"] == movie_tab["id"]:
                    joined_data.append(movie)
                    break

        if not joined_data:
            logger.debug("No matching movies found in the movies table.")
            return
        else:
            logger.debug("Joined data: %s", joined_data)
        
        self.channel.basic_publish(
            exchange='',
            routing_key=self.output_queue,
            body=json.dumps(joined_data).encode('utf-8'),
            properties=pika.BasicProperties(type=msg_type)
        )
=======
            # Process the incoming message (cast batch)
            msg_type = properties.type if properties and properties.type else "UNKNOWN"

            if msg_type == "EOS":
                logger.info("Received EOS message, stopping consumption.")
                ch.stop_consuming()
                return
            
            # Load the data from the incoming message
            try:
                data = json.loads(body)
            except json.JSONDecodeError as e:
                logger.error(f"Error decoding JSON: {e}")
                return
            
            # Data is a single movie rating, not a batch
            # TODO: Handle batches vs single messages?
            data = [data]
            logger.debug(f"Received movie credits: {data}")
            
            # Perform the join operation (only keep cast for movies in the movies table)
            joined_data = []
            for movie in data:
                for movie_tab in self.movies_table:
                    if movie["id"] == movie_tab["id"]:
                        joined_data.append(movie)
                        logger.info(f"Joined movie:{movie}")
                        break

            if not joined_data:
                logger.debug("No matching movies found in the movies table.")
                return
            else:
                logger.info("Joined data: %s", joined_data)
            
            self.channel.basic_publish(
                exchange='',
                routing_key=self.output_queue,
                body=json.dumps(joined_data).encode('utf-8'),
                properties=pika.BasicProperties(type=msg_type)
            )

        except pika.exceptions.StreamLostError as e:
            # Handle the connection loss and reconnect
            self.log_info(f"Stream lost, reconnecting: {e}")
            self.connection.close()
            self.channel.stop_consuming()
            self.connection, self.channel = self.__connect_to_rabbitmq()
            self.receive_batch()  # Restart the batch consumption
>>>>>>> 79a8e3b5

    def log_info(self, message):
        logger.info(message)

if __name__ == "__main__":
    config = configparser.ConfigParser()
    config.read("config.ini")
    JoinBatchCredits(config).process()<|MERGE_RESOLUTION|>--- conflicted
+++ resolved
@@ -10,62 +10,26 @@
 class JoinBatchCredits(JoinBatchBase):
     def process_batch(self, ch, method, properties, body):
         try:
-<<<<<<< HEAD
-            data = json.loads(body)
-        except json.JSONDecodeError as e:
-            logger.error(f"Error decoding JSON: {e}")
-            return
-        
-        # Data is a single movie rating, not a batch
-        # TODO: Handle batches vs single messages?        
-        # Perform the join operation (only keep cast for movies in the movies table)
-        joined_data = []
-        for movie in data:
-            for movie_tab in self.movies_table:
-                if movie["id"] == movie_tab["id"]:
-                    joined_data.append(movie)
-                    break
-
-        if not joined_data:
-            logger.debug("No matching movies found in the movies table.")
-            return
-        else:
-            logger.debug("Joined data: %s", joined_data)
-        
-        self.channel.basic_publish(
-            exchange='',
-            routing_key=self.output_queue,
-            body=json.dumps(joined_data).encode('utf-8'),
-            properties=pika.BasicProperties(type=msg_type)
-        )
-=======
-            # Process the incoming message (cast batch)
             msg_type = properties.type if properties and properties.type else "UNKNOWN"
 
             if msg_type == "EOS":
                 logger.info("Received EOS message, stopping consumption.")
                 ch.stop_consuming()
                 return
-            
+
             # Load the data from the incoming message
             try:
                 data = json.loads(body)
             except json.JSONDecodeError as e:
                 logger.error(f"Error decoding JSON: {e}")
                 return
-            
-            # Data is a single movie rating, not a batch
-            # TODO: Handle batches vs single messages?
-            data = [data]
-            logger.debug(f"Received movie credits: {data}")
-            
+
             # Perform the join operation (only keep cast for movies in the movies table)
             joined_data = []
             for movie in data:
                 for movie_tab in self.movies_table:
                     if movie["id"] == movie_tab["id"]:
                         joined_data.append(movie)
-                        logger.info(f"Joined movie:{movie}")
                         break
 
             if not joined_data:
@@ -73,7 +37,7 @@
                 return
             else:
                 logger.info("Joined data: %s", joined_data)
-            
+
             self.channel.basic_publish(
                 exchange='',
                 routing_key=self.output_queue,
@@ -82,13 +46,11 @@
             )
 
         except pika.exceptions.StreamLostError as e:
-            # Handle the connection loss and reconnect
             self.log_info(f"Stream lost, reconnecting: {e}")
             self.connection.close()
             self.channel.stop_consuming()
             self.connection, self.channel = self.__connect_to_rabbitmq()
-            self.receive_batch()  # Restart the batch consumption
->>>>>>> 79a8e3b5
+            self.receive_batch()
 
     def log_info(self, message):
         logger.info(message)
