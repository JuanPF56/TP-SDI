--- conflicted
+++ resolved
@@ -89,12 +89,9 @@
     channel.exchange_declare(exchange=broadcast_exchange, exchange_type='fanout')
     channel.queue_declare(queue=input_queue)
 
-<<<<<<< HEAD
-    batch_size = 100  # Set desired batch size
-    logger.info(f"Processing incoming movies in batches of {batch_size}")
 
     # Process and send batches
-    for batch in receive_movie_batches(channel, input_queue, batch_size=batch_size):
+    for batch in receive_movie_batches(channel, input_queue):
         data = {
             "movies": batch,
             "last": False
@@ -110,18 +107,6 @@
     final_msg = {
         "movies": [],
         "last": True
-=======
-    movies_table = receive_movies_table(channel, input_queue)
-    logger.info("Received movies table: %s", movies_table)
-
-    # Send the movies table to the join batch nodes
-    logger.info("Sending movies table to join batch nodes...")
-    
-    # Publish a message to the exchange
-    data = {
-        "movies": movies_table,
-        "last": True,
->>>>>>> 79a8e3b5
     }
     channel.basic_publish(
         exchange=broadcast_exchange,
