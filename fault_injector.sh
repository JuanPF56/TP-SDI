--- conflicted
+++ resolved
@@ -1,11 +1,7 @@
 #!/bin/bash
 
 # Contenedores inmunes: no se matan nunca
-<<<<<<< HEAD
 IMMUNE_CONTAINERS=("proxy" "q1" "q2" "q3" "q4" "q5" "coordinator" "rabbitmq" "client")
-=======
-IMMUNE_CONTAINERS=("proxy" "q1" "q2" "q3" "q4" "q5" "coordinator" "gateway" "rabbitmq")
->>>>>>> df55065d
 
 # Prefijos por tipo de nodo
 declare -A NODE_PREFIXES=(
