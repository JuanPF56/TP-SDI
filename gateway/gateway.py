<<<<<<< HEAD
import configparser
import json
import pika
import csv
import ast
import os

from common.logger import get_logger
=======
import socket
import signal
>>>>>>> 8b1e55ef

from common.logger import get_logger
logger = get_logger("Gateway")
<<<<<<< HEAD
""" TEST_DATA = {
    "movies_raw": [
        {
            "title": "Inception",
            "release_date": "2010-07-16",
            "budget": 160000000,
            "revenue": 829895144,
            "production_countries": [{"iso_3166_1": "US", "name": "United States of America"}],
            "genres": [{"id": 28, "name": "Action"}, {"id": 878, "name": "Science Fiction"}]
        },
        {
            "title": "The Matrix",
            "release_date": "1999-03-31",
            "budget": 63000000,
            "revenue": 463517383,
            "production_countries": [{"iso_3166_1": "US", "name": "United States of America"}],
            "genres": [{"id": 28, "name": "Action"}, {"id": 878, "name": "Science Fiction"}]
        }
    ],
    "ratings_raw": [
        {
            "userId": 1,
            "movieId": 101,
            "rating": 4.5
        },
        {
            "userId": 2,
            "movieId": 102,
            "rating": 5.0
        }
    ],
    "credits_raw": [
        {
            "movieId": 101,
            "cast": ["Leonardo DiCaprio", "Joseph Gordon-Levitt"],
            "crew": [{"name": "Christopher Nolan", "job": "Director"}]
        },
        {
            "movieId": 102,
            "cast": ["Keanu Reeves", "Laurence Fishburne"],
            "crew": [{"name": "Lana Wachowski", "job": "Director"}, {"name": "Lilly Wachowski", "job": "Director"}]
        }
    ]
}
TEST_DATA["movies_raw"].extend([
    {
        "title": "The Secret in Their Eyes",
        "release_date": "2009-08-13",
        "budget": 2000000,
        "revenue": 34000000,
        "production_countries": [{"iso_3166_1": "AR", "name": "Argentina"}],
        "genres": [{"id": 80, "name": "Crime"}, {"id": 18, "name": "Drama"}, {"id": 9648, "name": "Mystery"}]
    },
    {
        "title": "Wild Tales",
        "release_date": "2014-08-21",
        "budget": 3300000,
        "revenue": 30000000,
        "production_countries": [{"iso_3166_1": "AR", "name": "Argentina"}],
        "genres": [{"id": 35, "name": "Comedy"}, {"id": 18, "name": "Drama"}, {"id": 53, "name": "Thriller"}]
    },
    {
        "title": "The Clan",
        "release_date": "2015-08-13",
        "budget": 4000000,
        "revenue": 21000000,
        "production_countries": [{"iso_3166_1": "AR", "name": "Argentina"}],
        "genres": [{"id": 80, "name": "Crime"}, {"id": 18, "name": "Drama"}, {"id": 53, "name": "Thriller"}]
    },
    {
        "title": "Nine Queens",
        "release_date": "2000-08-31",
        "budget": 1200000,
        "revenue": 12000000,
        "production_countries": [{"iso_3166_1": "AR", "name": "Argentina"}],
        "genres": [{"id": 80, "name": "Crime"}, {"id": 18, "name": "Drama"}, {"id": 53, "name": "Thriller"}]
    },
    {
        "title": "The Motorcycle Diaries",
        "release_date": "2004-09-24",
        "budget": 4000000,
        "revenue": 57000000,
        "production_countries": [{"iso_3166_1": "AR", "name": "Argentina"}],
        "genres": [{"id": 12, "name": "Adventure"}, {"id": 18, "name": "Biography"}, {"id": 18, "name": "Drama"}]
    },
    {
        "title": "The Official Story",
        "release_date": "1985-04-03",
        "budget": 800000,
        "revenue": 4000000,
        "production_countries": [
            {"iso_3166_1": "AR", "name": "Argentina"},
            {"iso_3166_1": "ES", "name": "Spain"}
        ],
        "genres": [{"id": 18, "name": "Drama"}, {"id": 36, "name": "History"}]
    },
    {
        "title": "Kóblic",
        "release_date": "2016-04-14",
        "budget": 2000000,
        "revenue": 3000000,
        "production_countries": [
            {"iso_3166_1": "AR", "name": "Argentina"},
            {"iso_3166_1": "ES", "name": "Spain"}
        ],
        "genres": [{"id": 80, "name": "Crime"}, {"id": 18, "name": "Drama"}, {"id": 53, "name": "Thriller"}]
    },
    {
        "title": "Everybody Knows",
        "release_date": "2001-05-09",
        "budget": 11000000,
        "revenue": 18000000,
        "production_countries": [
            {"iso_3166_1": "AR", "name": "Argentina"},
            {"iso_3166_1": "ES", "name": "Spain"}
        ],
        "genres": [{"id": 80, "name": "Crime"}, {"id": 18, "name": "Drama"}, {"id": 9648, "name": "Mystery"}]
    }
]) """
def load_config():
    config = configparser.ConfigParser()
    config.read("config.ini")
    return config
def send_movies_from_csv(config):
    file_path = os.path.join("client", "data", "movies.csv")
    rabbitmq_host = config["DEFAULT"].get("rabbitmq_host", "rabbitmq")

    for _ in range(10):  
        try:
            connection = pika.BlockingConnection(pika.ConnectionParameters(host=rabbitmq_host))
            channel = connection.channel()
            logger.info("Connected to RabbitMQ")
            break  
        except pika.exceptions.AMQPConnectionError:
            logger.warning("Waiting for RabbitMQ to be available...")
    else:
        logger.error("Failed to connect to RabbitMQ after 10 attempts")
        return

    movies_raw_queue = config["DEFAULT"].get("movies_raw_queue", "movies_raw")
    channel.queue_declare(queue=movies_raw_queue)

    with open(file_path, newline='', encoding='utf-8') as csvfile:
        reader = csv.DictReader(csvfile)

        for row in reader:
            try:
                movie = {
                    "title": row["title"],
                    "release_date": row["release_date"],
                    "budget": int(row["budget"]) if row["budget"] else 0,
                    "revenue": int(row["revenue"]) if row["revenue"] else 0,
                    "production_countries": ast.literal_eval(row["production_countries"]) if row["production_countries"] else [],
                    "genres": ast.literal_eval(row["genres"]) if row["genres"] else []
                }

                message = json.dumps(movie)
                channel.basic_publish(
                    exchange='',
                    routing_key=movies_raw_queue,
                    body=message,
                    properties=pika.BasicProperties(
                        delivery_mode=2,  # make message persistent
                    )
                )
                logger.info(f"Sent movie: {movie['title']}")
            except Exception as e:
                logger.error(f"Failed to process row: {row['title'] if 'title' in row else 'Unknown'} - {e}")

    connection.close()
=======

from protocol_gateway_client import ProtocolGateway
from common.protocol import TIPO_MENSAJE, SUCCESS, ERROR, IS_LAST_BATCH_FLAG

class Gateway():
    def __init__(self, port, listen_backlog, datasets_expected):
        self._gateway_socket = socket.socket(socket.AF_INET, socket.SOCK_STREAM)
        self._gateway_socket.bind(('', port))
        self._gateway_socket.listen(listen_backlog)
        self._was_closed = False
        self._clients_conected = []
        self._datasets_expected = datasets_expected
        self._datasets_received = 0
        logger.info(f"Gateway listening on port {port}")

        signal.signal(signal.SIGTERM, self._stop_server)
        signal.signal(signal.SIGINT, self._stop_server)

    def run(self):
        while not self._was_closed:
            try:
                client_sock = self.__accept_new_connection()
                self.__handle_client_connection(client_sock)
            except OSError as e:
                if self._was_closed:
                    break
                logger.error(f"Error accepting new connection: {e}")

    def __accept_new_connection(self):
        logger.info("Waiting for new connections...")
        c, addr = self._gateway_socket.accept()
        self._clients_conected.append(c)
        logger.info(f"New connection from {addr}")
        return c

    def __handle_client_connection(self, client_sock: socket.socket):
        try:
            protocol_gateway = ProtocolGateway(client_sock)

            while protocol_gateway._client_is_connected():
                logger.debug("Waiting for message...")

                header = protocol_gateway.receive_header()
                if header is None:
                    logger.error("Header is None")
                    break
                message_code, current_batch, is_last_batch, payload_len = header

                logger.debug(f"Message code: {message_code}")
                if message_code not in TIPO_MENSAJE:
                    logger.error(f"Invalid message code: {message_code}")
                    protocol_gateway.send_confirmation(ERROR)
                    break

                else:
                    logger.debug(f"{message_code} - Receiving batch {current_batch}")
                    payload = protocol_gateway.receive_payload(payload_len)
                    if not payload or len(payload) != payload_len:
                        logger.error("Failed to receive full payload")
                        break
                    
                    protocol_gateway.process_payload(message_code, payload)
                    # TODO: Pasarle a rabbit
                    
                    if is_last_batch == IS_LAST_BATCH_FLAG:
                        protocol_gateway.send_confirmation(SUCCESS)
                        if message_code == "BATCH_MOVIES":
                            total_lines = protocol_gateway._decoder.get_decoded_movies()
                            dataset_name = "movies"
                        elif message_code == "BATCH_CREDITS":
                            total_lines = protocol_gateway._decoder.get_decoded_credits()
                            dataset_name = "credits"
                        elif message_code == "BATCH_RATINGS":
                            total_lines = protocol_gateway._decoder.get_decoded_ratings()
                            dataset_name = "ratings"

                        logger.info(f"Received {total_lines} lines from {dataset_name}")
                        self._datasets_received += 1

                    # TODO: NO hace falta esperar todos los datasets, podemos empezar a mandar respuestas 
                    # Deberia de preguntarle a la queue de respuestas si hay algo para mandarle al cliente
                    if self._datasets_received == self._datasets_expected:
                        logger.info("All datasets received, processing queries.")
                        # TODO: PROCESAR LAS QUERIES Y MANDAR RESPUESTAS
                        break

        except OSError as e:
            if protocol_gateway._client_is_connected() is False:
                logger.error(f"Client disconnected: {e}")
                return

        except Exception as e:
            logger.error(f"Error handling client connection: {e}")
            logger.error("Client socket is not connected")
            return
>>>>>>> 8b1e55ef

    def _stop_server(self, signum, frame):
        logger.info("Stopping server...")
        self._was_closed = True
        self._close_connected_clients()
        try:
            self._gateway_socket.shutdown(socket.SHUT_RDWR)
        except OSError as e:
            logger.error(f"Error shutting down server socket: {e}")
        finally:
            self._gateway_socket.close()
            logger.info("Server stopped.")

<<<<<<< HEAD
    send_movies_from_csv(config)

if __name__ == "__main__":
    main()
=======
    def _close_connected_clients(self):
        for client in self._clients_conected:
            try:
                client.shutdown(socket.SHUT_RDWR)
                client.close()
            except Exception as e:
                logger.error(f"Error closing client socket: {e}")
        self._clients_conected.clear()
>>>>>>> 8b1e55ef
<|MERGE_RESOLUTION|>--- conflicted
+++ resolved
@@ -1,191 +1,8 @@
-<<<<<<< HEAD
-import configparser
-import json
-import pika
-import csv
-import ast
-import os
-
-from common.logger import get_logger
-=======
 import socket
 import signal
->>>>>>> 8b1e55ef
 
 from common.logger import get_logger
 logger = get_logger("Gateway")
-<<<<<<< HEAD
-""" TEST_DATA = {
-    "movies_raw": [
-        {
-            "title": "Inception",
-            "release_date": "2010-07-16",
-            "budget": 160000000,
-            "revenue": 829895144,
-            "production_countries": [{"iso_3166_1": "US", "name": "United States of America"}],
-            "genres": [{"id": 28, "name": "Action"}, {"id": 878, "name": "Science Fiction"}]
-        },
-        {
-            "title": "The Matrix",
-            "release_date": "1999-03-31",
-            "budget": 63000000,
-            "revenue": 463517383,
-            "production_countries": [{"iso_3166_1": "US", "name": "United States of America"}],
-            "genres": [{"id": 28, "name": "Action"}, {"id": 878, "name": "Science Fiction"}]
-        }
-    ],
-    "ratings_raw": [
-        {
-            "userId": 1,
-            "movieId": 101,
-            "rating": 4.5
-        },
-        {
-            "userId": 2,
-            "movieId": 102,
-            "rating": 5.0
-        }
-    ],
-    "credits_raw": [
-        {
-            "movieId": 101,
-            "cast": ["Leonardo DiCaprio", "Joseph Gordon-Levitt"],
-            "crew": [{"name": "Christopher Nolan", "job": "Director"}]
-        },
-        {
-            "movieId": 102,
-            "cast": ["Keanu Reeves", "Laurence Fishburne"],
-            "crew": [{"name": "Lana Wachowski", "job": "Director"}, {"name": "Lilly Wachowski", "job": "Director"}]
-        }
-    ]
-}
-TEST_DATA["movies_raw"].extend([
-    {
-        "title": "The Secret in Their Eyes",
-        "release_date": "2009-08-13",
-        "budget": 2000000,
-        "revenue": 34000000,
-        "production_countries": [{"iso_3166_1": "AR", "name": "Argentina"}],
-        "genres": [{"id": 80, "name": "Crime"}, {"id": 18, "name": "Drama"}, {"id": 9648, "name": "Mystery"}]
-    },
-    {
-        "title": "Wild Tales",
-        "release_date": "2014-08-21",
-        "budget": 3300000,
-        "revenue": 30000000,
-        "production_countries": [{"iso_3166_1": "AR", "name": "Argentina"}],
-        "genres": [{"id": 35, "name": "Comedy"}, {"id": 18, "name": "Drama"}, {"id": 53, "name": "Thriller"}]
-    },
-    {
-        "title": "The Clan",
-        "release_date": "2015-08-13",
-        "budget": 4000000,
-        "revenue": 21000000,
-        "production_countries": [{"iso_3166_1": "AR", "name": "Argentina"}],
-        "genres": [{"id": 80, "name": "Crime"}, {"id": 18, "name": "Drama"}, {"id": 53, "name": "Thriller"}]
-    },
-    {
-        "title": "Nine Queens",
-        "release_date": "2000-08-31",
-        "budget": 1200000,
-        "revenue": 12000000,
-        "production_countries": [{"iso_3166_1": "AR", "name": "Argentina"}],
-        "genres": [{"id": 80, "name": "Crime"}, {"id": 18, "name": "Drama"}, {"id": 53, "name": "Thriller"}]
-    },
-    {
-        "title": "The Motorcycle Diaries",
-        "release_date": "2004-09-24",
-        "budget": 4000000,
-        "revenue": 57000000,
-        "production_countries": [{"iso_3166_1": "AR", "name": "Argentina"}],
-        "genres": [{"id": 12, "name": "Adventure"}, {"id": 18, "name": "Biography"}, {"id": 18, "name": "Drama"}]
-    },
-    {
-        "title": "The Official Story",
-        "release_date": "1985-04-03",
-        "budget": 800000,
-        "revenue": 4000000,
-        "production_countries": [
-            {"iso_3166_1": "AR", "name": "Argentina"},
-            {"iso_3166_1": "ES", "name": "Spain"}
-        ],
-        "genres": [{"id": 18, "name": "Drama"}, {"id": 36, "name": "History"}]
-    },
-    {
-        "title": "Kóblic",
-        "release_date": "2016-04-14",
-        "budget": 2000000,
-        "revenue": 3000000,
-        "production_countries": [
-            {"iso_3166_1": "AR", "name": "Argentina"},
-            {"iso_3166_1": "ES", "name": "Spain"}
-        ],
-        "genres": [{"id": 80, "name": "Crime"}, {"id": 18, "name": "Drama"}, {"id": 53, "name": "Thriller"}]
-    },
-    {
-        "title": "Everybody Knows",
-        "release_date": "2001-05-09",
-        "budget": 11000000,
-        "revenue": 18000000,
-        "production_countries": [
-            {"iso_3166_1": "AR", "name": "Argentina"},
-            {"iso_3166_1": "ES", "name": "Spain"}
-        ],
-        "genres": [{"id": 80, "name": "Crime"}, {"id": 18, "name": "Drama"}, {"id": 9648, "name": "Mystery"}]
-    }
-]) """
-def load_config():
-    config = configparser.ConfigParser()
-    config.read("config.ini")
-    return config
-def send_movies_from_csv(config):
-    file_path = os.path.join("client", "data", "movies.csv")
-    rabbitmq_host = config["DEFAULT"].get("rabbitmq_host", "rabbitmq")
-
-    for _ in range(10):  
-        try:
-            connection = pika.BlockingConnection(pika.ConnectionParameters(host=rabbitmq_host))
-            channel = connection.channel()
-            logger.info("Connected to RabbitMQ")
-            break  
-        except pika.exceptions.AMQPConnectionError:
-            logger.warning("Waiting for RabbitMQ to be available...")
-    else:
-        logger.error("Failed to connect to RabbitMQ after 10 attempts")
-        return
-
-    movies_raw_queue = config["DEFAULT"].get("movies_raw_queue", "movies_raw")
-    channel.queue_declare(queue=movies_raw_queue)
-
-    with open(file_path, newline='', encoding='utf-8') as csvfile:
-        reader = csv.DictReader(csvfile)
-
-        for row in reader:
-            try:
-                movie = {
-                    "title": row["title"],
-                    "release_date": row["release_date"],
-                    "budget": int(row["budget"]) if row["budget"] else 0,
-                    "revenue": int(row["revenue"]) if row["revenue"] else 0,
-                    "production_countries": ast.literal_eval(row["production_countries"]) if row["production_countries"] else [],
-                    "genres": ast.literal_eval(row["genres"]) if row["genres"] else []
-                }
-
-                message = json.dumps(movie)
-                channel.basic_publish(
-                    exchange='',
-                    routing_key=movies_raw_queue,
-                    body=message,
-                    properties=pika.BasicProperties(
-                        delivery_mode=2,  # make message persistent
-                    )
-                )
-                logger.info(f"Sent movie: {movie['title']}")
-            except Exception as e:
-                logger.error(f"Failed to process row: {row['title'] if 'title' in row else 'Unknown'} - {e}")
-
-    connection.close()
-=======
 
 from protocol_gateway_client import ProtocolGateway
 from common.protocol import TIPO_MENSAJE, SUCCESS, ERROR, IS_LAST_BATCH_FLAG
@@ -281,7 +98,6 @@
             logger.error(f"Error handling client connection: {e}")
             logger.error("Client socket is not connected")
             return
->>>>>>> 8b1e55ef
 
     def _stop_server(self, signum, frame):
         logger.info("Stopping server...")
@@ -295,12 +111,6 @@
             self._gateway_socket.close()
             logger.info("Server stopped.")
 
-<<<<<<< HEAD
-    send_movies_from_csv(config)
-
-if __name__ == "__main__":
-    main()
-=======
     def _close_connected_clients(self):
         for client in self._clients_conected:
             try:
@@ -308,5 +118,4 @@
                 client.close()
             except Exception as e:
                 logger.error(f"Error closing client socket: {e}")
-        self._clients_conected.clear()
->>>>>>> 8b1e55ef
+        self._clients_conected.clear()